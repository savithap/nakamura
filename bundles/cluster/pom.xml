--- conflicted
+++ resolved
@@ -19,21 +19,12 @@
   <parent>
     <groupId>org.sakaiproject.nakamura</groupId>
     <artifactId>base</artifactId>
-<<<<<<< HEAD
-    <version>0.7-SNAPSHOT</version>
-  </parent>
-  <artifactId>org.sakaiproject.nakamura.cluster</artifactId>
-  <packaging>bundle</packaging>
-  <version>0.7-SNAPSHOT</version>
-  <name>Sakai Nakamura ::: Cluster Tracking</name>
-=======
     <version>0.5</version>
   </parent>
   <artifactId>org.sakaiproject.nakamura.cluster</artifactId>
   <packaging>bundle</packaging>
   <version>0.5</version>
   <name>Sakai Cluster Tracking</name>
->>>>>>> fd87d93b
   <description>Cluster Tracking support for app servers and users.</description>
   <build>
     <plugins>
@@ -74,17 +65,12 @@
     <dependency>
       <groupId>org.sakaiproject.nakamura</groupId>
       <artifactId>org.sakaiproject.nakamura.memory</artifactId>
-<<<<<<< HEAD
       <version>0.7-SNAPSHOT</version>
-=======
-      <version>0.5</version>
->>>>>>> fd87d93b
       <scope>provided</scope>
     </dependency>
     <dependency>
       <groupId>org.sakaiproject.nakamura</groupId>
       <artifactId>org.sakaiproject.nakamura.proxy</artifactId>
-<<<<<<< HEAD
       <version>0.7-SNAPSHOT</version>
       <scope>provided</scope>
     </dependency>
@@ -92,19 +78,12 @@
       <groupId>org.sakaiproject.nakamura</groupId>
       <artifactId>org.sakaiproject.nakamura.jetty-config</artifactId>
       <version>0.7-SNAPSHOT</version>
-=======
-      <version>0.5</version>
->>>>>>> fd87d93b
       <scope>provided</scope>
     </dependency>
     <dependency>
       <groupId>org.sakaiproject.nakamura</groupId>
       <artifactId>org.sakaiproject.nakamura.activemq</artifactId>
-<<<<<<< HEAD
       <version>5.3.0-0.7-SNAPSHOT</version>
-=======
-      <version>5.3.0-0.5</version>
->>>>>>> fd87d93b
     </dependency>
     <dependency>
       <groupId>org.apache.sling</groupId>
@@ -139,11 +118,7 @@
     <dependency>
       <groupId>org.sakaiproject.nakamura</groupId>
       <artifactId>org.sakaiproject.nakamura.testutils</artifactId>
-<<<<<<< HEAD
       <version>0.7-SNAPSHOT</version>
-=======
-      <version>0.5</version>
->>>>>>> fd87d93b
     </dependency>
     
     <dependency>
@@ -154,11 +129,7 @@
 	<dependency>
 		<groupId>org.sakaiproject.nakamura</groupId>
 		<artifactId>org.sakaiproject.nakamura.doc</artifactId>
-<<<<<<< HEAD
 		<version>0.7-SNAPSHOT</version>
-=======
-		<version>0.5</version>
->>>>>>> fd87d93b
 	</dependency>
       <dependency>
       <groupId>org.apache.geronimo.specs</groupId>
