/*
 * Licensed to the Sakai Foundation (SF) under one
 * or more contributor license agreements. See the NOTICE file
 * distributed with this work for additional information
 * regarding copyright ownership. The SF licenses this file
 * to you under the Apache License, Version 2.0 (the
 * "License"); you may not use this file except in compliance
 * with the License. You may obtain a copy of the License at
 *
 *     http://www.apache.org/licenses/LICENSE-2.0
 *
 * Unless required by applicable law or agreed to in writing,
 * software distributed under the License is distributed on an
 * "AS IS" BASIS, WITHOUT WARRANTIES OR CONDITIONS OF ANY
 * KIND, either express or implied. See the License for the
 * specific language governing permissions and limitations under the License.
 */
package org.sakaiproject.nakamura.connections.search;

import static org.sakaiproject.nakamura.api.connections.ConnectionState.NONE;

import org.apache.felix.scr.annotations.Component;
import org.apache.felix.scr.annotations.Properties;
import org.apache.felix.scr.annotations.Property;
import org.apache.felix.scr.annotations.Reference;
import org.apache.felix.scr.annotations.Service;
import org.apache.sling.api.SlingHttpServletRequest;
import org.apache.sling.commons.json.JSONException;
import org.apache.sling.commons.json.io.JSONWriter;
import org.sakaiproject.nakamura.api.connections.ConnectionConstants;
import org.sakaiproject.nakamura.api.connections.ConnectionState;
import org.sakaiproject.nakamura.api.lite.Session;
import org.sakaiproject.nakamura.api.lite.StorageClientException;
import org.sakaiproject.nakamura.api.lite.StorageClientUtils;
import org.sakaiproject.nakamura.api.lite.accesscontrol.AccessDeniedException;
import org.sakaiproject.nakamura.api.lite.authorizable.Authorizable;
import org.sakaiproject.nakamura.api.lite.authorizable.AuthorizableManager;
import org.sakaiproject.nakamura.api.lite.authorizable.User;
import org.sakaiproject.nakamura.api.lite.content.Content;
import org.sakaiproject.nakamura.api.profile.ProfileService;
import org.sakaiproject.nakamura.api.search.SearchUtil;
import org.sakaiproject.nakamura.api.search.solr.Result;
import org.sakaiproject.nakamura.api.search.solr.SolrSearchException;
import org.sakaiproject.nakamura.api.search.solr.SolrSearchResultProcessor;
import org.sakaiproject.nakamura.api.search.solr.SolrSearchResultSet;
import org.sakaiproject.nakamura.api.search.solr.SolrSearchServiceFactory;
import org.sakaiproject.nakamura.connections.ConnectionUtils;
import org.sakaiproject.nakamura.util.ExtendedJSONWriter;
import org.slf4j.Logger;
import org.slf4j.LoggerFactory;

import javax.jcr.RepositoryException;

/**
 * Formats connection search results. We get profile nodes from the query and make a
 * uniformed result.
 */
@Component(description = "Formatter for connection search results", label = "ConnectionFinderSearchResultProcessor")
@Properties({ @Property(name = "service.vendor", value = "The Sakai Foundation"),
    @Property(name = "sakai.search.processor", value = "ConnectionFinder") })
@Service
public class ConnectionFinderSearchResultProcessor implements SolrSearchResultProcessor {

  private static final Logger logger = LoggerFactory
      .getLogger(ConnectionFinderSearchResultProcessor.class);

  @Reference
  ProfileService profileService;

  @Reference
  SolrSearchServiceFactory searchServiceFactory;

  public void writeResult(SlingHttpServletRequest request, JSONWriter writer, Result result)
      throws JSONException {
    String contactUser = (String) result.getFirstValue(User.NAME_FIELD);
    if (contactUser == null) {
      throw new IllegalArgumentException("Missing " + User.NAME_FIELD);
    }

    String user = request.getRemoteUser();

    javax.jcr.Session jcrSession = request.getResourceResolver().adaptTo(javax.jcr.Session.class);
    Session session = StorageClientUtils.adaptToSession(jcrSession);
    try {
      AuthorizableManager authMgr = session.getAuthorizableManager();
      Authorizable auth = authMgr.findAuthorizable(contactUser);

      String contactContentPath = ConnectionUtils.getConnectionPath(user, contactUser);
      logger.debug("getting " + contactContentPath);
      Content contactContent = session.getContentManager().get(contactContentPath);
      if (contactContent != null) {
        int maxTraversalDepth = SearchUtil.getTraversalDepth(request);
        writer.object();
        writer.key("target");
        writer.value(contactUser);
        writer.key("profile");
<<<<<<< HEAD
        ExtendedJSONWriter.writeValueMap(writer,
            profileService.getCompactProfileMap(auth));
=======
        ExtendedJSONWriter.writeValueMap(writer, profileService.getCompactProfileMap(auth,jcrSession));
>>>>>>> 9d9eb73f
        writer.key("details");
        ExtendedJSONWriter.writeContentTreeToWriter(writer, contactContent,
            maxTraversalDepth);
        writer.endObject();
      }
    } catch (StorageClientException e) {
      throw new RuntimeException(e.getMessage(), e);
    } catch (AccessDeniedException e) {
      throw new RuntimeException(e.getMessage(), e);
    } catch (RepositoryException e) {
      throw new RuntimeException(e.getMessage(), e);
    }
  }
  /**
   * {@inheritDoc}
   *
   * @see org.sakaiproject.nakamura.api.search.SearchResultProcessor#getSearchResultSet(org.apache.sling.api.SlingHttpServletRequest,
   *      javax.jcr.query.Query)
   */
  public SolrSearchResultSet getSearchResultSet(SlingHttpServletRequest request,
      String query) throws SolrSearchException {
    return searchServiceFactory.getSearchResultSet(request, query);
  }
}<|MERGE_RESOLUTION|>--- conflicted
+++ resolved
@@ -94,12 +94,7 @@
         writer.key("target");
         writer.value(contactUser);
         writer.key("profile");
-<<<<<<< HEAD
-        ExtendedJSONWriter.writeValueMap(writer,
-            profileService.getCompactProfileMap(auth));
-=======
         ExtendedJSONWriter.writeValueMap(writer, profileService.getCompactProfileMap(auth,jcrSession));
->>>>>>> 9d9eb73f
         writer.key("details");
         ExtendedJSONWriter.writeContentTreeToWriter(writer, contactContent,
             maxTraversalDepth);
