/*
 * Licensed to the Sakai Foundation (SF) under one
 * or more contributor license agreements. See the NOTICE file
 * distributed with this work for additional information
 * regarding copyright ownership. The SF licenses this file
 * to you under the Apache License, Version 2.0 (the
 * "License"); you may not use this file except in compliance
 * with the License. You may obtain a copy of the License at
 *
 *     http://www.apache.org/licenses/LICENSE-2.0
 *
 * Unless required by applicable law or agreed to in writing,
 * software distributed under the License is distributed on an
 * "AS IS" BASIS, WITHOUT WARRANTIES OR CONDITIONS OF ANY
 * KIND, either express or implied. See the License for the
 * specific language governing permissions and limitations under the License.
 */
package org.sakaiproject.nakamura.api.docproxy;

import static org.apache.sling.jcr.resource.JcrResourceConstants.SLING_RESOURCE_TYPE_PROPERTY;
import static org.sakaiproject.nakamura.api.docproxy.DocProxyConstants.REPOSITORY_REF;
import static org.sakaiproject.nakamura.api.docproxy.DocProxyConstants.RT_EXTERNAL_REPOSITORY;
import static org.sakaiproject.nakamura.api.docproxy.DocProxyConstants.RT_EXTERNAL_REPOSITORY_DOCUMENT;

import org.apache.sling.api.resource.ValueMap;
import org.apache.sling.api.wrappers.ValueMapDecorator;
import org.apache.sling.commons.json.JSONException;
import org.apache.sling.commons.json.io.JSONWriter;
import org.sakaiproject.nakamura.util.ExtendedJSONWriter;

<<<<<<< HEAD
import static org.apache.sling.jcr.resource.JcrResourceConstants.SLING_RESOURCE_TYPE_PROPERTY;
import static org.sakaiproject.nakamura.api.docproxy.DocProxyConstants.RT_EXTERNAL_REPOSITORY;

=======
>>>>>>> bb777682
import javax.jcr.Item;
import javax.jcr.Node;
import javax.jcr.RepositoryException;
import javax.jcr.Session;

/**
 * A couple of utility classes for Document Proxying.
 */
public class DocProxyUtils {

  /**
   * Checks wether or not a node is the config for an external repository
   *
   * @param node
   *          The node to check.
   * @return true = the node is a doc proxy node, false it is not.
   */
  public static boolean isExternalRepositoryConfig(Node node) {
    try {
      return (node.hasProperty(SLING_RESOURCE_TYPE_PROPERTY) && node.getProperty(
          SLING_RESOURCE_TYPE_PROPERTY).getString().equals(RT_EXTERNAL_REPOSITORY));
    } catch (RepositoryException e) {
      return false;
    }
  }

  /**
   * Checks wether or not a node represents a document in an external repository.
   *
   * @param node
   *          The node to check.
   * @return true = the node is a doc proxy node, false it is not.
   */
  public static boolean isExternalRepositoryDocument(Node node) {
    try {
      return (node.hasProperty(SLING_RESOURCE_TYPE_PROPERTY) && node.getProperty(
          SLING_RESOURCE_TYPE_PROPERTY).getString().equals(
          RT_EXTERNAL_REPOSITORY_DOCUMENT));
    } catch (RepositoryException e) {
      return false;
    }
  }

  /**
   * Outputs an {@link ExternalDocumentResultMetadata} in JSON.
   *
   * @param write
   *          The {@link JSONWriter} to write to.
   * @param meta
   *          The {@link ExternalDocumentResultMetadata} to output.
   * @throws JSONException
   * @throws DocProxyException
   */
  public static void writeMetaData(ExtendedJSONWriter write,
      ExternalDocumentResultMetadata meta) throws JSONException, DocProxyException {
    write.object();
    write.key("Content-Type");
    write.value(meta.getContentType());
    write.key("Content-Length");
    write.value(meta.getContentLength());
    write.key("uri");
    write.value(meta.getUri());
    write.key("properties");
    ValueMap map = new ValueMapDecorator(meta.getProperties());
    write.valueMap(map);
    write.endObject();
  }

  /**
   * Get a proxy document node which holds information over an external repository,
   * processor ..
   *
   * @param node
   *          This node should hold a property {@link DocProxyConstants.REPOSITORY_REF}
   *          with a value of the UUID of the proxy node.
   * @return The proxy node.
   * @throws DocProxyException
   *           There was no reference found to an external repository.
   */
  public static Node getProxyNode(Node node) throws DocProxyException {
    try {
<<<<<<< HEAD
      String ref = node.getProperty(DocProxyConstants.REPOSITORY_REF).getString();
=======
      String ref = node.getProperty(REPOSITORY_REF).getString();
>>>>>>> bb777682
      Session session = node.getSession();
      Node retval = null;
      if (ref.startsWith("/")) {
        Item item = session.getItem(ref);
        if (item.isNode()) {
          retval = (Node) item;
        }
      } else {
        retval = session.getNodeByIdentifier(ref);
      }
      return retval;
    } catch (RepositoryException e) {
      throw new DocProxyException(500,
          "This node holds no reference to an external repository node.");
    }
  }
}<|MERGE_RESOLUTION|>--- conflicted
+++ resolved
@@ -28,12 +28,6 @@
 import org.apache.sling.commons.json.io.JSONWriter;
 import org.sakaiproject.nakamura.util.ExtendedJSONWriter;
 
-<<<<<<< HEAD
-import static org.apache.sling.jcr.resource.JcrResourceConstants.SLING_RESOURCE_TYPE_PROPERTY;
-import static org.sakaiproject.nakamura.api.docproxy.DocProxyConstants.RT_EXTERNAL_REPOSITORY;
-
-=======
->>>>>>> bb777682
 import javax.jcr.Item;
 import javax.jcr.Node;
 import javax.jcr.RepositoryException;
@@ -115,11 +109,7 @@
    */
   public static Node getProxyNode(Node node) throws DocProxyException {
     try {
-<<<<<<< HEAD
-      String ref = node.getProperty(DocProxyConstants.REPOSITORY_REF).getString();
-=======
       String ref = node.getProperty(REPOSITORY_REF).getString();
->>>>>>> bb777682
       Session session = node.getSession();
       Node retval = null;
       if (ref.startsWith("/")) {
