/*
 * Licensed to the Sakai Foundation (SF) under one
 * or more contributor license agreements. See the NOTICE file
 * distributed with this work for additional information
 * regarding copyright ownership. The SF licenses this file
 * to you under the Apache License, Version 2.0 (the
 * "License"); you may not use this file except in compliance
 * with the License. You may obtain a copy of the License at
 *
 *     http://www.apache.org/licenses/LICENSE-2.0
 *
 * Unless required by applicable law or agreed to in writing,
 * software distributed under the License is distributed on an
 * "AS IS" BASIS, WITHOUT WARRANTIES OR CONDITIONS OF ANY
 * KIND, either express or implied. See the License for the
 * specific language governing permissions and limitations under the License.
 */
package org.sakaiproject.nakamura.files.pool;

import static javax.servlet.http.HttpServletResponse.SC_NOT_MODIFIED;
import static org.apache.sling.api.servlets.HttpConstants.HEADER_IF_MODIFIED_SINCE;
import static org.apache.sling.api.servlets.HttpConstants.HEADER_LAST_MODIFIED;

import org.apache.commons.io.IOUtils;
import org.apache.felix.scr.annotations.sling.SlingServlet;
import org.apache.sling.api.SlingHttpServletRequest;
import org.apache.sling.api.SlingHttpServletResponse;
import org.apache.sling.api.request.RequestPathInfo;
import org.apache.sling.api.resource.Resource;
import org.apache.sling.api.servlets.OptingServlet;
import org.apache.sling.api.servlets.SlingAllMethodsServlet;
<<<<<<< HEAD
import org.sakaiproject.nakamura.api.lite.ClientPoolException;
import org.sakaiproject.nakamura.api.lite.StorageClientException;
import org.sakaiproject.nakamura.api.lite.StorageClientUtils;
import org.sakaiproject.nakamura.api.lite.accesscontrol.AccessDeniedException;
import org.sakaiproject.nakamura.api.lite.content.Content;
import org.sakaiproject.nakamura.api.lite.content.ContentManager;
import org.slf4j.Logger;
import org.slf4j.LoggerFactory;
=======
>>>>>>> a3762df6

import java.io.IOException;
import java.io.InputStream;
import java.util.HashSet;
import java.util.Map;
import java.util.Set;

import javax.servlet.ServletException;
import javax.servlet.http.HttpServletRequest;
import javax.servlet.http.HttpServletResponse;

/**
 *
 */
@SlingServlet(methods = { "GET" }, extensions={"*"}, resourceTypes = { "sakai/pooled-content" })
public class GetAlternativeContentPoolStreamServlet extends SlingAllMethodsServlet
    implements OptingServlet {
  /**
   *
   */
  private static final long serialVersionUID = 6605017133790005483L;
  private static final Set<String> RESERVED_SELECTORS = new HashSet<String>();
  static {
    RESERVED_SELECTORS.add("selector-used-elsewhere");
  }

  @Override
  protected void doGet(SlingHttpServletRequest request, SlingHttpServletResponse response)
      throws ServletException, IOException {
    try {
      Resource resource = request.getResource();
<<<<<<< HEAD
      Content node = resource.adaptTo(Content.class);
      ContentManager contentManager = resource.adaptTo(ContentManager.class);
=======
      Node node = resource.adaptTo(Node.class);

>>>>>>> a3762df6
      String alternativeStream = getAlternativeStream(request);
      InputStream dataStream = contentManager.getInputStream(node.getPath(), alternativeStream);

      if ( dataStream == null ) {
        response.sendError(HttpServletResponse.SC_NOT_FOUND);
        return;
      }
      
      Map<String, Object> properties = node.getProperties();
      long modifTime = StorageClientUtils.toLong(properties.get(StorageClientUtils.getAltField(Content.LASTMODIFIED, alternativeStream)));
      if (unmodified(request, modifTime)) {
        response.setStatus(SC_NOT_MODIFIED);
        return;
      }

      setHeaders(properties, resource, response, alternativeStream);
      setContentLength(properties, response, alternativeStream);
      IOUtils.copyLarge(dataStream, response.getOutputStream());
      dataStream.close();
    } catch (ClientPoolException e) {
      LOGGER.warn(e.getMessage(),e);
      throw new ServletException(e.getMessage(), e);
    } catch (StorageClientException e) {
      LOGGER.warn(e.getMessage(),e);
      throw new ServletException(e.getMessage(), e);
    } catch (AccessDeniedException e) {
      LOGGER.warn(e.getMessage(),e);
      throw new ServletException(e.getMessage(), e);
    }
  }

  private String getAlternativeStream(SlingHttpServletRequest request) {
    RequestPathInfo rpi = request.getRequestPathInfo();
    String alternativeStream = rpi.getExtension();
    String[] selectors = rpi.getSelectors();
    if (selectors != null && selectors.length > 0) {
      alternativeStream = selectors[0];
    }
    return alternativeStream;
  }

  /**
   * Do not interfere with the default servlet's handling of streaming data, which kicks
   * in if no extension has been specified was specified in the request. (Sling servlet
   * resolution uses a servlet's declared list of "extensions" for score weighing, not for
   * filtering.)
   *
   * @see org.apache.sling.api.servlets.OptingServlet#accepts(org.apache.sling.api.SlingHttpServletRequest)
   */
  public boolean accepts(SlingHttpServletRequest request) {
    RequestPathInfo rpi = request.getRequestPathInfo();
    String[] selectors = rpi.getSelectors();
    if ( selectors != null && selectors.length == 1 ) {
      if (!RESERVED_SELECTORS.contains(selectors[0])) {
        return true;
      }
    }
    return false;
  }

  /**
   * Returns <code>true</code> if the request has a <code>If-Modified-Since</code> header
   * whose date value is later than the last modification time given as
   * <code>modifTime</code>.
   *
   * @param request
   *          The <code>ComponentRequest</code> checked for the
   *          <code>If-Modified-Since</code> header.
   * @param modifTime
   *          The last modification time to compare the header to.
   * @return <code>true</code> if the <code>modifTime</code> is less than or equal to the
   *         time of the <code>If-Modified-Since</code> header.
   */
  private boolean unmodified(HttpServletRequest request, long modifTime) {
    if (modifTime > 0) {
      long modTime = modifTime / 1000; // seconds
      long ims = request.getDateHeader(HEADER_IF_MODIFIED_SINCE) / 1000;
      return modTime <= ims;
    }

    // we have no modification time value, assume modified
    return false;
  }

  /**
   * @param resource
   * @param request
   * @param response
   * @throws RepositoryException
   */
  private void setHeaders(Map<String, Object> properties, Resource resource, SlingHttpServletResponse response, String alternativeStream) {

    long modifTime = StorageClientUtils.toLong(properties.get(StorageClientUtils.getAltField(Content.LASTMODIFIED, alternativeStream)));
    if (modifTime > 0) {
      response.setDateHeader(HEADER_LAST_MODIFIED, modifTime);
    }

    String contentType = StorageClientUtils.toString(properties.get(StorageClientUtils.getAltField(Content.MIMETYPE, alternativeStream)));
    if (contentType == null) {
      final String ct = getServletContext().getMimeType(resource.getPath());
      if (ct != null) {
        contentType = ct;
      }
    }
    if (contentType != null) {
      response.setContentType(contentType);
    }

    String encoding = StorageClientUtils.toString(properties.get(StorageClientUtils.getAltField(Content.ENCODING, alternativeStream)));
    if (encoding != null) {
      response.setCharacterEncoding(encoding);
    }
  }

  /**
   * Set the <code>Content-Length</code> header to the give value. If the length is larger
   * than <code>Integer.MAX_VALUE</code> it is converted to a string and the
   * <code>setHeader(String, String)</code> method is called instead of the
   * <code>setContentLength(int)</code> method.
   *
   * @param response
   *          The response on which to set the <code>Content-Length</code> header.
   * @param length
   *          The content length to be set. If this value is equal to or less than zero,
   *          the header is not set.
   */
  private void setContentLength(Map<String,Object> properties, HttpServletResponse response, String alternativeStream) {
    long length = StorageClientUtils.toLong(properties.get(StorageClientUtils.getAltField(Content.LENGTH_FIELD, alternativeStream)));
    if (length > 0) {
      if (length < Integer.MAX_VALUE) {
        response.setContentLength((int) length);
      } else {
        response.setHeader("Content-Length", String.valueOf(length));
      }
    }
  }
}<|MERGE_RESOLUTION|>--- conflicted
+++ resolved
@@ -29,7 +29,6 @@
 import org.apache.sling.api.resource.Resource;
 import org.apache.sling.api.servlets.OptingServlet;
 import org.apache.sling.api.servlets.SlingAllMethodsServlet;
-<<<<<<< HEAD
 import org.sakaiproject.nakamura.api.lite.ClientPoolException;
 import org.sakaiproject.nakamura.api.lite.StorageClientException;
 import org.sakaiproject.nakamura.api.lite.StorageClientUtils;
@@ -38,8 +37,6 @@
 import org.sakaiproject.nakamura.api.lite.content.ContentManager;
 import org.slf4j.Logger;
 import org.slf4j.LoggerFactory;
-=======
->>>>>>> a3762df6
 
 import java.io.IOException;
 import java.io.InputStream;
@@ -71,13 +68,8 @@
       throws ServletException, IOException {
     try {
       Resource resource = request.getResource();
-<<<<<<< HEAD
       Content node = resource.adaptTo(Content.class);
       ContentManager contentManager = resource.adaptTo(ContentManager.class);
-=======
-      Node node = resource.adaptTo(Node.class);
-
->>>>>>> a3762df6
       String alternativeStream = getAlternativeStream(request);
       InputStream dataStream = contentManager.getInputStream(node.getPath(), alternativeStream);
 
