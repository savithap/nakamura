/*
 * Licensed to the Sakai Foundation (SF) under one
 * or more contributor license agreements. See the NOTICE file
 * distributed with this work for additional information
 * regarding copyright ownership. The SF licenses this file
 * to you under the Apache License, Version 2.0 (the
 * "License"); you may not use this file except in compliance
 * with the License. You may obtain a copy of the License at
 *
 *     http://www.apache.org/licenses/LICENSE-2.0
 *
 * Unless required by applicable law or agreed to in writing,
 * software distributed under the License is distributed on an
 * "AS IS" BASIS, WITHOUT WARRANTIES OR CONDITIONS OF ANY
 * KIND, either express or implied. See the License for the
 * specific language governing permissions and limitations under the License.
 */
package org.sakaiproject.nakamura.files.pool;

import static javax.servlet.http.HttpServletResponse.SC_INTERNAL_SERVER_ERROR;
import static javax.servlet.http.HttpServletResponse.SC_OK;
import static javax.servlet.http.HttpServletResponse.SC_UNAUTHORIZED;
import static org.sakaiproject.nakamura.api.files.FilesConstants.POOLED_CONTENT_USER_MANAGER;
import static org.sakaiproject.nakamura.api.files.FilesConstants.POOLED_CONTENT_USER_VIEWER;

import com.google.common.collect.Lists;
import com.google.common.collect.Sets;

import org.apache.felix.scr.annotations.Properties;
import org.apache.felix.scr.annotations.Property;
import org.apache.felix.scr.annotations.Reference;
import org.apache.felix.scr.annotations.sling.SlingServlet;
import org.apache.sling.api.SlingHttpServletRequest;
import org.apache.sling.api.SlingHttpServletResponse;
import org.apache.sling.api.resource.Resource;
import org.apache.sling.api.resource.ValueMap;
import org.apache.sling.api.servlets.SlingAllMethodsServlet;
import org.apache.sling.commons.json.JSONException;
import org.sakaiproject.nakamura.api.doc.BindingType;
import org.sakaiproject.nakamura.api.doc.ServiceBinding;
import org.sakaiproject.nakamura.api.doc.ServiceDocumentation;
import org.sakaiproject.nakamura.api.doc.ServiceMethod;
import org.sakaiproject.nakamura.api.doc.ServiceParameter;
import org.sakaiproject.nakamura.api.doc.ServiceResponse;
import org.sakaiproject.nakamura.api.doc.ServiceSelector;
import org.sakaiproject.nakamura.api.lite.Session;
import org.sakaiproject.nakamura.api.lite.StorageClientException;
import org.sakaiproject.nakamura.api.lite.StorageClientUtils;
import org.sakaiproject.nakamura.api.lite.accesscontrol.AccessControlManager;
import org.sakaiproject.nakamura.api.lite.accesscontrol.AccessDeniedException;
import org.sakaiproject.nakamura.api.lite.accesscontrol.AclModification;
import org.sakaiproject.nakamura.api.lite.accesscontrol.Permissions;
import org.sakaiproject.nakamura.api.lite.accesscontrol.Security;
import org.sakaiproject.nakamura.api.lite.authorizable.Authorizable;
import org.sakaiproject.nakamura.api.lite.authorizable.AuthorizableManager;
import org.sakaiproject.nakamura.api.lite.authorizable.Group;
import org.sakaiproject.nakamura.api.lite.authorizable.User;
import org.sakaiproject.nakamura.api.lite.content.Content;
import org.sakaiproject.nakamura.api.lite.content.ContentManager;
import org.sakaiproject.nakamura.api.profile.LiteProfileService;
import org.sakaiproject.nakamura.api.user.UserConstants;
import org.sakaiproject.nakamura.util.ExtendedJSONWriter;
import org.slf4j.Logger;
import org.slf4j.LoggerFactory;

import java.io.IOException;
import java.util.Arrays;
import java.util.List;
import java.util.Map;
import java.util.Set;

import javax.servlet.ServletException;
import javax.servlet.http.HttpServletResponse;

@ServiceDocumentation(name = "Manage Members Content Pool Servlet", description = "List and manage the managers and viewers for a file in the content pool.", bindings = { @ServiceBinding(type = BindingType.TYPE, bindings = { "sakai/pooled-content" }, selectors = {
    @ServiceSelector(name = "members", description = "Binds to the selector members."),
    @ServiceSelector(name = "detailed", description = "(optional) Provides more detailed profile information."),
    @ServiceSelector(name = "tidy", description = "(optional) Provideds 'tidy' (formatted) JSON output.") }) }, methods = {
    @ServiceMethod(name = "GET", description = "Retrieves a list of members.", response = {
        @ServiceResponse(code = 200, description = "All processing finished successfully.  Output is in the JSON format."),
        @ServiceResponse(code = 500, description = "Any exceptions encountered during processing.") }),
    @ServiceMethod(name = "POST", description = "Manipulate the member list for a file.", parameters = {
        @ServiceParameter(name = ":manager", description = "Set the managers on the ACL of a file."),
        @ServiceParameter(name = ":viewer", description = "Set the viewers on the ACL of a file.") }, response = {
        @ServiceResponse(code = 200, description = "All processing finished successfully."),
        @ServiceResponse(code = 401, description = "POST by anonymous user."),
        @ServiceResponse(code = 500, description = "Any exceptions encountered during processing.") }) })
@SlingServlet(methods = { "GET", "POST" }, resourceTypes = { "sakai/pooled-content" }, selectors = { "members" })
@Properties(value = {
    @Property(name = "service.vendor", value = "The Sakai Foundation"),
    @Property(name = "service.description", value = "Manages the Managers and Viewers for pooled content.") })
public class ManageMembersContentPoolServlet extends SlingAllMethodsServlet {

  private static final long serialVersionUID = 3385014961034481906L;
  private static final Logger LOGGER = LoggerFactory
      .getLogger(ManageMembersContentPoolServlet.class);


  @Reference
  protected transient LiteProfileService profileService;

  /**
   * Retrieves the list of members.
   *
   * {@inheritDoc}
   *
   * @see org.apache.sling.api.servlets.SlingSafeMethodsServlet#doGet(org.apache.sling.api.SlingHttpServletRequest,
   *      org.apache.sling.api.SlingHttpServletResponse)
   */
  @Override
  protected void doGet(SlingHttpServletRequest request, SlingHttpServletResponse response)
      throws ServletException, IOException {
    try {
      // Get hold of the actual file.
      Resource resource = request.getResource();
      Session session = resource.adaptTo(Session.class);

      AuthorizableManager am = session.getAuthorizableManager();
      AccessControlManager acm = session.getAccessControlManager();
      Content node = resource.adaptTo(Content.class);
      Authorizable thisUser = am.findAuthorizable(session.getUserId());

      if (!acm.can(thisUser, Security.ZONE_CONTENT, resource.getPath(), Permissions.CAN_READ)) {
        response.sendError(HttpServletResponse.SC_NOT_FOUND);
        return;
      }

      Map<String, Object> properties = node.getProperties();
      String[] managers = StorageClientUtils.toStringArray(properties
          .get(POOLED_CONTENT_USER_MANAGER));
      String[] viewers = StorageClientUtils.toStringArray(properties
          .get(POOLED_CONTENT_USER_VIEWER));


      boolean detailed = false;
      boolean tidy = false;
      for (String selector : request.getRequestPathInfo().getSelectors()) {
        if ("detailed".equals(selector)) {
          detailed = true;
        } else if ("tidy".equals(selector)) {
          tidy = true;
        }
      }

      // Loop over the sets and output it.
      ExtendedJSONWriter writer = new ExtendedJSONWriter(response.getWriter());
      writer.setTidy(tidy);
      writer.object();
      writer.key("managers");
      writer.array();
      for (String manager : StorageClientUtils.nonNullStringArray(managers)) {
        writeProfileMap(session, am, writer, manager, detailed);
      }
      writer.endArray();
      writer.key("viewers");
      writer.array();
      for (String viewer : StorageClientUtils.nonNullStringArray(viewers)) {
        writeProfileMap(session, am, writer, viewer, detailed);
      }
      writer.endArray();
      writer.endObject();
    } catch (JSONException e) {
      response.sendError(SC_INTERNAL_SERVER_ERROR, "Failed to generate proper JSON.");
      LOGGER.error(e.getMessage(), e);
    } catch (StorageClientException e) {
      response.sendError(SC_INTERNAL_SERVER_ERROR, "Failed to generate proper JSON.");
      LOGGER.error(e.getMessage(), e);
    } catch (AccessDeniedException e) {
      response.sendError(SC_INTERNAL_SERVER_ERROR, "Failed to generate proper JSON.");
      LOGGER.error(e.getMessage(), e);
    }

  }

  private void writeProfileMap(Session session, AuthorizableManager um,
      ExtendedJSONWriter writer, String user, boolean detailed)
      throws JSONException, AccessDeniedException, StorageClientException {
    Authorizable au = um.findAuthorizable(user);
    if (au != null) {
      ValueMap profileMap = null;
      if (detailed) {
        profileMap = profileService.getProfileMap(au, session);
      } else {
        profileMap = profileService.getCompactProfileMap(au);
      }
      if (profileMap != null) {
        writer.valueMap(profileMap);
      }
    } else {
      writer.object();
      writer.key("userid");
      writer.value(user);
      writer.endObject();
    }
  }

  /**
   * Manipulate the member list for this file.
   *
   * {@inheritDoc}
   *
   * @see org.apache.sling.api.servlets.SlingAllMethodsServlet#doPost(org.apache.sling.api.SlingHttpServletRequest,
   *      org.apache.sling.api.SlingHttpServletResponse)
   */
  @Override
  protected void doPost(SlingHttpServletRequest request, SlingHttpServletResponse response)
      throws ServletException, IOException {
    // Anonymous users cannot do anything.
    // This is just a safety check really, they SHOULD NOT even be able to get to this
    // point.
    if (UserConstants.ANON_USERID.equals(request.getRemoteUser())) {
      response.sendError(SC_UNAUTHORIZED, "Anonymous users cannot manipulate content.");
      return;
    }

    try {
      // Get the node.
      Resource resource = request.getResource();
      Session session = resource.adaptTo(Session.class);
      AccessControlManager accessControlManager = session.getAccessControlManager();
<<<<<<< HEAD
      AuthorizableManager authorizableManager = session.getAuthorizableManager();
      Authorizable thisUser = authorizableManager.findAuthorizable(session.getUserId());
=======

>>>>>>> 8e7412ab
      Content node = resource.adaptTo(Content.class);
      if (! accessControlManager.can(thisUser, Security.ZONE_CONTENT, node.getPath(), Permissions.CAN_WRITE)) {
        response.sendError(HttpServletResponse.SC_UNAUTHORIZED);
        return;
      }
      ContentManager contentManager = resource.adaptTo(ContentManager.class);

      Map<String, Object> properties = node.getProperties();
      String[] managers = StorageClientUtils.toStringArray(properties
          .get(POOLED_CONTENT_USER_MANAGER));
      String[] viewers = StorageClientUtils.toStringArray(properties
          .get(POOLED_CONTENT_USER_VIEWER));


      Set<String> managerSet = null;
      if ( managers == null ) {
        managerSet = Sets.newHashSet();
      } else {
        managerSet = Sets.newHashSet(managers);
      }

      Set<String> viewersSet = null;
      if ( viewers == null ) {
        viewersSet = Sets.newHashSet();
      } else {
        viewersSet = Sets.newHashSet(viewers);
      }

      List<AclModification> aclModifications = Lists.newArrayList();

      for (String addManager : StorageClientUtils.nonNullStringArray(request.getParameterValues(":manager"))) {
        if (!managerSet.contains(addManager)) {
          managerSet.add(addManager);
          AclModification.addAcl(true, Permissions.CAN_MANAGE, addManager,
              aclModifications);
        }
      }

      for (String removeManager : StorageClientUtils.nonNullStringArray(request.getParameterValues(":manager@Delete"))) {
        if (managerSet.contains(removeManager)) {
          managerSet.remove(removeManager);
          AclModification.removeAcl(true, Permissions.CAN_MANAGE, removeManager,
              aclModifications);
        }
      }

      for (String addViewer : StorageClientUtils.nonNullStringArray(request.getParameterValues(":viewer"))) {
        if (!viewersSet.contains(addViewer)) {
          viewersSet.add(addViewer);
          AclModification.addAcl(true, Permissions.CAN_READ, addViewer, aclModifications);
        }
      }
      for (String removeViewer : StorageClientUtils.nonNullStringArray(request.getParameterValues(":viewer@Delete"))) {
        if (viewersSet.contains(removeViewer)) {
          viewersSet.remove(removeViewer);
          if (!managerSet.contains(removeViewer)) {
            AclModification.removeAcl(true, Permissions.CAN_READ, removeViewer,
                aclModifications);
          }
        }
      }

      // if there are viewers listed, then we need to remove anon and everyone read
      // grants, otherwise we need to remove the denys and add grants back in.
      if (viewersSet.size() > 0) {
        AclModification.removeAcl(true, Permissions.CAN_READ, User.ANON_USER,
            aclModifications);
        AclModification.removeAcl(true, Permissions.CAN_READ, Group.EVERYONE,
            aclModifications);
        AclModification.addAcl(false, Permissions.CAN_READ, User.ANON_USER,
            aclModifications);
        AclModification.addAcl(false, Permissions.CAN_READ, Group.EVERYONE,
            aclModifications);
      } else {
        AclModification.removeAcl(false, Permissions.CAN_READ, User.ANON_USER,
            aclModifications);
        AclModification.removeAcl(false, Permissions.CAN_READ, Group.EVERYONE,
            aclModifications);
        AclModification.addAcl(true, Permissions.CAN_READ, User.ANON_USER,
            aclModifications);
        AclModification.addAcl(true, Permissions.CAN_READ, Group.EVERYONE,
            aclModifications);
      }
      

      node.setProperty(POOLED_CONTENT_USER_VIEWER,
          StorageClientUtils.toStore(viewersSet.toArray(new String[viewersSet.size()])));
      node.setProperty(POOLED_CONTENT_USER_MANAGER,
          StorageClientUtils.toStore(managerSet.toArray(new String[managerSet.size()])));
      LOGGER.debug("Set Managers to {}",Arrays.toString(managerSet.toArray(new String[managerSet.size()])));
      LOGGER.debug("Set Viewsers to {}",Arrays.toString(viewersSet.toArray(new String[managerSet.size()])));
      LOGGER.debug("ACL Modifications {}",Arrays.toString(aclModifications.toArray(new AclModification[aclModifications.size()])));

      contentManager.update(node);
      accessControlManager.setAcl(Security.ZONE_CONTENT, node.getPath(),
          aclModifications.toArray(new AclModification[aclModifications.size()]));

      response.setStatus(SC_OK);
    } catch (AccessDeniedException e) {
      LOGGER.error("Insufficient permissions to modify [{}] Cause:{}",
          request.getPathInfo(), e.getMessage());
      LOGGER.debug(e.getMessage(), e);
      response.sendError(SC_UNAUTHORIZED, "Could not set permissions.");
    } catch (StorageClientException e) {
      LOGGER.error("Could not set some permissions on [{}] Cause:{}",
          request.getPathInfo(), e.getMessage());
      LOGGER.debug("Cause: ", e);
      response.sendError(SC_INTERNAL_SERVER_ERROR, "Could not save content node.");
    }
  }


}<|MERGE_RESOLUTION|>--- conflicted
+++ resolved
@@ -218,12 +218,8 @@
       Resource resource = request.getResource();
       Session session = resource.adaptTo(Session.class);
       AccessControlManager accessControlManager = session.getAccessControlManager();
-<<<<<<< HEAD
       AuthorizableManager authorizableManager = session.getAuthorizableManager();
       Authorizable thisUser = authorizableManager.findAuthorizable(session.getUserId());
-=======
-
->>>>>>> 8e7412ab
       Content node = resource.adaptTo(Content.class);
       if (! accessControlManager.can(thisUser, Security.ZONE_CONTENT, node.getPath(), Permissions.CAN_WRITE)) {
         response.sendError(HttpServletResponse.SC_UNAUTHORIZED);
