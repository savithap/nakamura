--- conflicted
+++ resolved
@@ -126,10 +126,6 @@
     verify(response).setStatus(HttpServletResponse.SC_OK);
   }
 
-<<<<<<< HEAD
-
-=======
->>>>>>> 48040834
   @Test
   public void testNotFound() throws ServletException, IOException,
       UnsupportedRepositoryOperationException, RepositoryException {
