--- conflicted
+++ resolved
@@ -326,12 +326,8 @@
     if (homePathMatcher.find()) {
       String username = homePathMatcher.group(3);
       String homePrefix = homePathMatcher.group(1);
-<<<<<<< HEAD
-      String homePath = homePrefix + LitePersonalUtils.getHomePath(username).substring(1) + "/";
-=======
       String homePath = homePrefix + LitePersonalUtils.getHomePath(username).substring(1)
           + "/";
->>>>>>> a32c3efb
       queryString = homePathMatcher.replaceAll(homePath);
     }
     return queryString;
