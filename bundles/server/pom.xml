<?xml version="1.0" encoding="ISO-8859-1"?>
<!-- * Licensed to the Sakai Foundation (SF) under one * or more contributor
  license agreements. See the NOTICE file * distributed with this work for
  additional information * regarding copyright ownership. The SF licenses this
  file * to you under the Apache License, Version 2.0 (the * "License"); you
  may not use this file except in compliance * with the License. You may obtain
  a copy of the License at * * http://www.apache.org/licenses/LICENSE-2.0 *
  * Unless required by applicable law or agreed to in writing, * software distributed
  under the License is distributed on an * "AS IS" BASIS, WITHOUT WARRANTIES
  OR CONDITIONS OF ANY * KIND, either express or implied. See the License for
  the * specific language governing permissions and limitations under the License. -->
<project xmlns="http://maven.apache.org/POM/4.0.0" xmlns:xsi="http://www.w3.org/2001/XMLSchema-instance"
  xsi:schemaLocation="http://maven.apache.org/POM/4.0.0 http://maven.apache.org/maven-v4_0_0.xsd">
  <modelVersion>4.0.0</modelVersion>
  <parent>
    <groupId>org.sakaiproject.nakamura</groupId>
    <artifactId>base</artifactId>
    <version>0.10-SNAPSHOT</version>
  </parent>
  <artifactId>org.apache.sling.jcr.jackrabbit.server</artifactId>
  <packaging>jar</packaging>
  <version>2.1.0-0.10-SNAPSHOT</version>
  <name>Sakai Nakamura :: Server Extension Bundle</name>
  <description>Extension bundle that provides additional functionality in the repository
    area as required by Sakai.</description>
  <repositories>
    <repository>
      <id>sakai-maven</id>
      <name>Sakai Maven Repo</name>
      <layout>default</layout>
      <url>http://source.sakaiproject.org/maven2</url>
      <snapshots>
        <enabled>false</enabled>
      </snapshots>
      <releases>
        <enabled>true</enabled>
      </releases>
    </repository>
  </repositories>

  <build>
    <plugins>
      <plugin>
        <groupId>org.apache.felix</groupId>
        <artifactId>maven-scr-plugin</artifactId>
      </plugin>
      <plugin>
        <groupId>org.apache.maven.plugins</groupId>
        <artifactId>maven-dependency-plugin</artifactId>
        <executions>
          <execution>
            <id>Expand Server</id>
            <goals>
              <goal>unpack-dependencies</goal>
            </goals>
            <configuration>
              <includeArtifactIds>jackrabbit-core</includeArtifactIds>
              <excludeTransitive>false</excludeTransitive>
              <outputDirectory> ${project.build.outputDirectory} </outputDirectory>
              <excludes>
                 META-INF/MANIFEST.MF,
                 org.apache.jackrabbit.core.query.lucene.LazyTextExtractorField,
                 org.apache.jackrabbit.core.ItemManager,
                 org.apache.jackrabbit.core.security.principal.AbstractPrincipalProvider,
                 org.apache.jackrabbit.core.security.authorization.acl.ACLProvider,
                 org.apache.jackrabbit.core.security.principal.DefaultPrincipalProvider
              </excludes>
            </configuration>
          </execution>
        </executions>
      </plugin>
      <plugin>
        <groupId>org.apache.maven.plugins</groupId>
        <artifactId>maven-jar-plugin</artifactId>
        <extensions>true</extensions>
        <configuration>
          <archive>
            <manifestFile>
              ${project.build.outputDirectory}/META-INF/MANIFEST.MF </manifestFile>
          </archive>
        </configuration>
        <executions>
          <execution>
            <goals>
              <goal>test-jar</goal>
            </goals>
          </execution>
        </executions>
      </plugin>
      <plugin>
        <groupId>org.apache.maven.plugins</groupId>
        <artifactId>maven-dependency-plugin</artifactId>
        <executions>
          <execution>
            <id>Expand Server</id>
            <goals>
              <goal>unpack-dependencies</goal>
            </goals>
            <configuration>
              <includeArtifactIds>org.apache.sling.jcr.jackrabbit.server</includeArtifactIds>
              <excludeTransitive>true</excludeTransitive>
              <outputDirectory> ${project.build.outputDirectory} </outputDirectory>
              <excludes>META-INF/MANIFEST.MF,repository.xml,OSGI-INF/serviceComponents.xml
              </excludes>
            </configuration>
          </execution>
        </executions>
      </plugin>
    </plugins>
  </build>
  <dependencies>
    <dependency>
      <groupId>org.sakaiproject.nakamura</groupId>
      <artifactId>org.sakaiproject.nakamura.configuration</artifactId>
      <version>0.10-SNAPSHOT</version>
      <scope>provided</scope>
    </dependency>
    <dependency>
      <groupId>org.apache.sling</groupId>
      <artifactId>org.apache.sling.jcr.jackrabbit.server</artifactId>
      <version>2.1.0</version>
      <scope>compile</scope>
    </dependency>
    <dependency>
      <groupId>org.apache.sling</groupId>
      <artifactId>org.apache.sling.jcr.api</artifactId>
      <version>2.1.0</version>
      <scope>compile</scope>
    </dependency>

    <!-- Jackrabbbit dependencies -->
    <!-- The core repository implementation -->
    <dependency>
      <groupId>org.apache.jackrabbit</groupId>
      <artifactId>jackrabbit-core</artifactId>
      <version>2.1.1</version>
      <exclusions>
        <exclusion>
          <groupId>org.apache.tika</groupId>
          <artifactId>tika-parsers</artifactId>
        </exclusion>
      </exclusions>
      <scope>compile</scope>
    </dependency>
    <dependency>
      <groupId>org.apache.jackrabbit</groupId>
      <artifactId>jackrabbit-jcr-rmi</artifactId>
      <version>2.1.0</version>
      <scope>provided</scope>
    </dependency>
    <dependency>
      <groupId>org.apache.felix</groupId>
      <artifactId>org.osgi.core</artifactId>
    </dependency>
    <dependency>
      <groupId>org.apache.felix</groupId>
      <artifactId>org.osgi.compendium</artifactId>
    </dependency>
    <dependency>
      <groupId>javax.jcr</groupId>
      <artifactId>jcr</artifactId>
    </dependency>
    <dependency>
      <groupId>javax.servlet</groupId>
      <artifactId>servlet-api</artifactId>
      <version>2.5</version>
      <scope>provided</scope>
    </dependency>
    <dependency>
      <groupId>org.easymock</groupId>
      <artifactId>easymock</artifactId>
    </dependency>
    <dependency>
      <groupId>org.slf4j</groupId>
      <artifactId>slf4j-api</artifactId>
    </dependency>
    <dependency>
      <groupId>org.slf4j</groupId>
      <artifactId>slf4j-simple</artifactId>
    </dependency>
    <dependency>
      <groupId>commons-lang</groupId>
      <artifactId>commons-lang</artifactId>
    </dependency>
    <dependency>
      <groupId>org.mockito</groupId>
      <artifactId>mockito-all</artifactId>
    </dependency>
    <!-- Needed to start up repository from other bundles. -->
    <dependency>
      <groupId>org.sakaiproject.nakamura</groupId>
      <artifactId>org.sakaiproject.nakamura.tika</artifactId>
      <version>0.7-0.10-SNAPSHOT</version>
    </dependency>
    
    
    <dependency>
      <groupId>org.sakaiproject.nakamura</groupId>
      <artifactId>org.sakaiproject.nakamura.core</artifactId>
<<<<<<< HEAD
      <version>0.9-SNAPSHOT</version>
=======
      <version>0.10-SNAPSHOT</version>
>>>>>>> 04dbdc25
    </dependency>

  </dependencies>
</project><|MERGE_RESOLUTION|>--- conflicted
+++ resolved
@@ -197,11 +197,7 @@
     <dependency>
       <groupId>org.sakaiproject.nakamura</groupId>
       <artifactId>org.sakaiproject.nakamura.core</artifactId>
-<<<<<<< HEAD
-      <version>0.9-SNAPSHOT</version>
-=======
       <version>0.10-SNAPSHOT</version>
->>>>>>> 04dbdc25
     </dependency>
 
   </dependencies>
