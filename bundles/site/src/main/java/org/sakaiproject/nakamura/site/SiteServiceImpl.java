--- conflicted
+++ resolved
@@ -195,13 +195,6 @@
       }
 
       if (Joinable.yes.equals(groupJoin) && Joinable.yes.equals(siteJoin)) {
-<<<<<<< HEAD
-        targetGroup.addMember(userAuthorizable);
-        postEvent(SiteEvent.joinedSite, site, targetGroup);
-
-      } else {
-        startJoinWorkflow(site, targetGroup);
-=======
         // joinable without approval
         targetGroup.addMember(userAuthorizable);
         postEvent(SiteEvent.joinedSite, site, targetGroup, null);
@@ -213,7 +206,6 @@
           owner = targetGroup.getMembers().next();
         }
         startJoinWorkflow(site, targetGroup, owner);
->>>>>>> fd87d93b
       }
       if ( session.hasPendingChanges()) {
         session.save();
@@ -268,11 +260,7 @@
         throw new SiteException(HttpServletResponse.SC_CONFLICT, "User " + user
             + " was not a member of " + requestedGroup);
       }
-<<<<<<< HEAD
-      postEvent(SiteEvent.unjoinedSite, site, targetGroup);
-=======
       postEvent(SiteEvent.unjoinedSite, site, targetGroup, null);
->>>>>>> fd87d93b
 
     } catch (RepositoryException e) {
       LOGGER.warn(e.getMessage(), e);
@@ -288,13 +276,8 @@
    * @throws SiteException
    * @throws RepositoryException
    */
-<<<<<<< HEAD
-  public void startJoinWorkflow(Node site, Group targetGroup) throws SiteException {
-    postEvent(SiteEvent.startJoinWorkflow, site, targetGroup);
-=======
   public void startJoinWorkflow(Node site, Group targetGroup, Authorizable owner) throws SiteException {
     postEvent(SiteEvent.startJoinWorkflow, site, targetGroup, owner);
->>>>>>> fd87d93b
   }
 
   /**
@@ -303,17 +286,10 @@
    * @param targetGroup
    * @throws SiteException
    */
-<<<<<<< HEAD
-  private void postEvent(SiteEvent event, Node site, Group targetGroup) throws SiteException {
-
-    try {
-      eventAdmin.postEvent(SiteEventUtil.newSiteEvent(event, site, targetGroup));
-=======
   private void postEvent(SiteEvent event, Node site, Group targetGroup, Authorizable owner) throws SiteException {
 
     try {
       eventAdmin.postEvent(SiteEventUtil.newSiteEvent(event, site, targetGroup, owner));
->>>>>>> fd87d93b
     } catch (RepositoryException ex) {
       LOGGER.warn(ex.getMessage(), ex);
       throw new SiteException(HttpServletResponse.SC_INTERNAL_SERVER_ERROR, ex.getMessage());
