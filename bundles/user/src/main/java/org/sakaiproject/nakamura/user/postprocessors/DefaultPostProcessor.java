package org.sakaiproject.nakamura.user.postprocessors;

import static org.sakaiproject.nakamura.api.user.UserConstants.PROP_BARE_AUTHORIZABLE;
import static org.sakaiproject.nakamura.api.user.UserConstants.PROP_GROUP_MANAGERS;
import static org.sakaiproject.nakamura.api.user.UserConstants.PROP_MANAGED_GROUP;
import static org.sakaiproject.nakamura.api.user.UserConstants.PROP_MANAGERS_GROUP;

import com.google.common.collect.ImmutableMap;
import com.google.common.collect.ImmutableMap.Builder;
import com.google.common.collect.ImmutableSet;
import com.google.common.collect.Maps;
import com.google.common.collect.Sets;

import net.sf.json.JSONObject;

import org.apache.felix.scr.annotations.Activate;
import org.apache.felix.scr.annotations.Component;
import org.apache.felix.scr.annotations.Modified;
import org.apache.felix.scr.annotations.Properties;
import org.apache.felix.scr.annotations.Property;
import org.apache.felix.scr.annotations.PropertyOption;
import org.apache.felix.scr.annotations.Reference;
import org.apache.felix.scr.annotations.Service;
import org.apache.jackrabbit.JcrConstants;
import org.apache.sling.api.SlingHttpServletRequest;
import org.apache.sling.api.resource.Resource;
import org.apache.sling.commons.osgi.OsgiUtil;
import org.apache.sling.servlets.post.Modification;
import org.apache.sling.servlets.post.ModificationType;
import org.apache.sling.servlets.post.SlingPostConstants;
import org.sakaiproject.nakamura.api.lite.Repository;
import org.sakaiproject.nakamura.api.lite.Session;
import org.sakaiproject.nakamura.api.lite.StorageClientException;
import org.sakaiproject.nakamura.api.lite.StorageClientUtils;
import org.sakaiproject.nakamura.api.lite.accesscontrol.AccessControlManager;
import org.sakaiproject.nakamura.api.lite.accesscontrol.AccessDeniedException;
import org.sakaiproject.nakamura.api.lite.accesscontrol.AclModification;
import org.sakaiproject.nakamura.api.lite.accesscontrol.AclModification.Operation;
import org.sakaiproject.nakamura.api.lite.accesscontrol.Permissions;
import org.sakaiproject.nakamura.api.lite.accesscontrol.Security;
import org.sakaiproject.nakamura.api.lite.authorizable.Authorizable;
import org.sakaiproject.nakamura.api.lite.authorizable.AuthorizableManager;
import org.sakaiproject.nakamura.api.lite.authorizable.Group;
import org.sakaiproject.nakamura.api.lite.authorizable.User;
import org.sakaiproject.nakamura.api.lite.content.Content;
import org.sakaiproject.nakamura.api.lite.content.ContentManager;
import org.sakaiproject.nakamura.api.user.LiteAuthorizablePostProcessor;
import org.sakaiproject.nakamura.api.user.UserConstants;
import org.sakaiproject.nakamura.util.LitePersonalUtils;
import org.slf4j.Logger;
import org.slf4j.LoggerFactory;

import java.io.IOException;
import java.util.ArrayList;
import java.util.Calendar;
import java.util.HashMap;
import java.util.List;
import java.util.Map;
import java.util.Map.Entry;
import java.util.Set;

import javax.jcr.Node;
import javax.jcr.NodeIterator;
import javax.jcr.PropertyIterator;
import javax.jcr.PropertyType;
import javax.jcr.RepositoryException;
import javax.jcr.Value;
import javax.jcr.nodetype.PropertyDefinition;

/**
 * 
 * <pre>
 * HomePostProcessor
 *  It creates the following if they dont exist (or onCreate)
 *  a:userID
 *      - sling:resourceType = sakai/user-home | sakai/group-home
 *      - sakai:search-exclude-tree = copied from authorizable if present on creation only
 *      + permissions: if anon: anon:read + everyone:read
 *                     if visibility public anon:read everyone:read
 *                     if visibility logged in anong:denyall everyone:read
 *                     if visibility private anon:denyall everyone:denyall
 *                     all principals in the managers property allowed all
 *                     all principals in the viewers property allows read
 *                     current user allowed all
 *  a:userID/public
 *  a:userID/private
 *      + permissions: everyone and anon denied read
 * 
 *  If they do exist (on everything else except delete)
 *  a:userID
 *     Change permissions to match visibility
 *     Change permissions to match managers and viewers
 * 
 * 
 * Sakai Group Postprocessor
 * sets the path property in the authorizable
 * sets a group-manages property name to the name of an auto generated group
 * generates that group (does not trigger any post processors)
 * sets properties in the manger group
 * adds members and removes members according to the request properties sakai:manager and sakai:manager@Delete
 * 
 * Sakau User Post processor
 * sets the path property in the authorizable
 * 
 * 
 * Message Post Processor
 * a:userID/message
 *    - sling:resourceType = sakai/messagestore
 *    + permissions: user can all
 *                   anon deny all
 *                   everyone deny all
 * 
 * Calendar
 * a:userID/calendar
 *     - sling:resourceType = sakai/calendar
 *     _ stores a default calendar (empty with no properties)
 *     + grants userID all
 * 
 * Connections
 * a:userID/contacts
 *     - sling:resourceType = sakai/contactstore
 *     + deny all for anon and everyone
 *       grants user all, except anon
 *     + creates a private group of viewers that only the current user can view (could be delayed as not used then)
 * 
 *  Pages post processor
 *  a:userId/pages
 *      Copies a template content tree verbatum from a uder defined location into the pages folder
 * 
 * 
 * Profile post Processor
 * a:userId/profile
 *     - sling:resourceType = sakai/group-profile | sakai/user-profile
 *      Copies a template of content posted by the UI to generate a tree of content after processing, uses the ContentLoader to achieve this.
 *      Copies all the Authorizable Properties onto the authorizable node.
 * 
 * 
 * 
 * -----------------
 * 
 * We can hard code everything other than the profile importer in a single class
 * IMO the manager group is superfluous on a user and adds unecessary expense
 * </pre>
 */
@Component(immediate = true, metatype = true)
@Service(value = LiteAuthorizablePostProcessor.class)
@Properties(value = { @Property(name = "default", value = "true") })
public class DefaultPostProcessor implements LiteAuthorizablePostProcessor {

  private static final String PAGES_FOLDER = "/pages";
<<<<<<< HEAD
  
=======

>>>>>>> 3c880805
  private static final String PAGES_DEFAULT_FILE = "/pages/index.html";

  private static final String CONTACTS_FOLDER = "/contacts";

  private static final String CALENDAR_FOLDER = "/calendar";

  private static final String MESSAGE_FOLDER = "/message";

  private static final String PROFILE_FOLDER = "/authprofile";

  private static final String PROFILE_BASIC = "/basic/elements";

  private static final String SAKAI_CONTACTSTORE_RT = "sparse/contactstore";

  private static final String SAKAI_CALENDAR_RT = "sakai/calendar";

  private static final String SAKAI_MESSAGESTORE_RT = "sakai/messagestore";

  private static final String SAKAI_PRIVATE_RT = "sakai/private";

  private static final String SAKAI_PUBLIC_RT = "sakai/public";

  private static final String SAKAI_SEARCH_EXCLUDE_TREE_PROP = "sakai:search-exclude-tree";

  private static final String SAKAI_USER_HOME_RT = "sakai/user-home";

  private static final String SAKAI_GROUP_HOME_RT = "sakai/group-home";

  private static final String SAKAI_GROUP_PROFILE_RT = "sakai/group-profile";

  private static final String SAKAI_USER_PROFILE_RT = "sakai/user-profile";
  
  private static final String SAKAI_PAGES_RT = "sakai/pages";


  private static final String SAKAI_PAGES_RT = "sakai/pages";

  private static final String SLING_RESOURCE_TYPE = "sling:resourceType";
  public static final String VISIBILITY_PRIVATE = "private";
  public static final String VISIBILITY_LOGGED_IN = "logged_in";
  public static final String VISIBILITY_PUBLIC = "public";
<<<<<<< HEAD
  
  public static final String PROFILE_JSON_IMPORT_PARAMETER = ":sakai:profile-import";
  /**
   * Optional parameter containing the path of a Pages source that should be used instead of
   * the default template.
=======

  public static final String PROFILE_JSON_IMPORT_PARAMETER = ":sakai:profile-import";
  /**
   * Optional parameter containing the path of a Pages source that should be used instead
   * of the default template.
>>>>>>> 3c880805
   */
  public static final String PAGES_TEMPLATE_PARAMETER = ":sakai:pages-template";

  public static final String PARAM_ADD_TO_MANAGERS_GROUP = ":sakai:manager";
  public static final String PARAM_REMOVE_FROM_MANAGERS_GROUP = PARAM_ADD_TO_MANAGERS_GROUP
      + SlingPostConstants.SUFFIX_DELETE;

  @Property(description = "The default access settings for the home of a new user or group.", value = VISIBILITY_PUBLIC, options = {
      @PropertyOption(name = VISIBILITY_PRIVATE, value = "The home is private."),
      @PropertyOption(name = VISIBILITY_LOGGED_IN, value = "The home is blocked to anonymous users; all logged-in users can see it."),
      @PropertyOption(name = VISIBILITY_PUBLIC, value = "The home is completely public.") })
  static final String PROFILE_IMPORT_TEMPLATE = "sakai.user.profile.template.default";
  static final String PROFILE_IMPORT_TEMPLATE_DEFAULT = "{'basic':{'elements':{'firstName':{'value':'@@firstName@@'},'lastName':{'value':'@@lastName@@'},'email':{'value':'@@email@@'}},'access':'everybody'}}";
<<<<<<< HEAD
  
  
  @Property(value="/var/templates/pages/systemuser")
  public static final String DEFAULT_USER_PAGES_TEMPLATE = "default.user.template";
  private String defaultUserPagesTemplate;

  @Property(value="/var/templates/pages/systemgroup")
  public static final String DEFAULT_GROUP_PAGES_TEMPLATE = "default.group.template";
  private String defaultGroupPagesTemplate;

  
=======

  @Property(value = "/var/templates/pages/systemuser")
  public static final String DEFAULT_USER_PAGES_TEMPLATE = "default.user.template";
  private String defaultUserPagesTemplate;

  @Property(value = "/var/templates/pages/systemgroup")
  public static final String DEFAULT_GROUP_PAGES_TEMPLATE = "default.group.template";
  private String defaultGroupPagesTemplate;

>>>>>>> 3c880805
  private String defaultProfileTemplate;
  private ArrayList<String> profileParams = new ArrayList<String>();
  static final String VISIBILITY_PREFERENCE = "visibility.preference";
  static final String VISIBILITY_PREFERENCE_DEFAULT = VISIBILITY_PUBLIC;

  private static final Logger LOGGER = LoggerFactory
      .getLogger(DefaultPostProcessor.class);

  @Reference
  protected Repository repository;



  private String visibilityPreference;


  @Activate
  @Modified
  protected void modified(Map<?, ?> props) throws Exception {

    visibilityPreference = OsgiUtil.toString(props.get(VISIBILITY_PREFERENCE),
        VISIBILITY_PREFERENCE_DEFAULT);

    defaultProfileTemplate = PROFILE_IMPORT_TEMPLATE_DEFAULT;

    int startPos = defaultProfileTemplate.indexOf("@@");
    while (startPos > -1) {
      int endPos = defaultProfileTemplate.indexOf("@@", startPos + 2);
      if (endPos > -1) {
        String param = defaultProfileTemplate.substring(startPos + 2, endPos);
        profileParams.add(param);

        endPos = defaultProfileTemplate.indexOf("@@", endPos + 2);
      }
      startPos = endPos;
    }
<<<<<<< HEAD
    
    defaultUserPagesTemplate = OsgiUtil.toString(props.get(DEFAULT_USER_PAGES_TEMPLATE), "");
    defaultGroupPagesTemplate = OsgiUtil.toString(props.get(DEFAULT_GROUP_PAGES_TEMPLATE), "");

  }

  public void process(SlingHttpServletRequest request, Authorizable authorizable, Session session, Modification change,
      Map<String, Object[]> parameters) throws Exception {
=======

    defaultUserPagesTemplate = OsgiUtil.toString(props.get(DEFAULT_USER_PAGES_TEMPLATE),
        "");
    defaultGroupPagesTemplate = OsgiUtil.toString(
        props.get(DEFAULT_GROUP_PAGES_TEMPLATE), "");

    createDefaultUsers();

  }

  private void createDefaultUsers() throws Exception {
    Session session = repository.loginAdministrative();
    try {
      AuthorizableManager authorizableManager = session.getAuthorizableManager();
      Authorizable admin = authorizableManager.findAuthorizable(User.ADMIN_USER);
      Map<String, Object[]> adminMap = ImmutableMap.of("email", new Object[]{"admin@sakai.invalid"},
          "firstName", new Object[]{"Admin"},
          "lastName", new Object[]{"User"},
          "sakai:search-exclude-tree", new Object[]{true},
          ":sakai:profile-import", new Object[]{"{'basic': {'access': 'everybody', 'elements': {'email': {'value': 'admin@sakai.invalid'}, 'firstName': {'value': 'Admin'}, 'lastName': {'value': 'User'}}}}"});
      process(null, admin, session, Modification.onModified("admin"), adminMap); 
      Authorizable anon = authorizableManager.findAuthorizable(User.ANON_USER);
      Map<String, Object[]> anonMap = ImmutableMap.of("email", new Object[]{"anon@sakai.invalid"},
          "firstName", new Object[]{"Anon"},
          "lastName", new Object[]{"User"},
          "sakai:search-exclude-tree", new Object[]{true},
          ":sakai:profile-import", new Object[]{"{'basic': {'access': 'everybody', 'elements': {'email': {'value': 'anon@sakai.invalid'}, 'firstName': {'value': 'Anon'}, 'lastName': {'value': 'User'}}}}"});
      process(null, anon, session, Modification.onModified("anon"), anonMap);
    } finally {
      if (session != null) {
        try {
          session.logout();
        } catch (Exception e) {
          LOGGER.debug(e.getMessage(),e);
        }
      }
    }
  }

  public void process(SlingHttpServletRequest request, Authorizable authorizable,
      Session session, Modification change, Map<String, Object[]> parameters)
      throws Exception {
>>>>>>> 3c880805
    LOGGER.debug("Default Prost processor on {} with {} ", authorizable.getId(), change);

    ContentManager contentManager = session.getContentManager();
    AccessControlManager accessControlManager = session.getAccessControlManager();
    AuthorizableManager authorizableManager = session.getAuthorizableManager();
    boolean isGroup = authorizable instanceof Group;

    if (ModificationType.DELETE.equals(change.getType())) {
      LOGGER.debug("Performing delete operation on {} ", authorizable.getId());
<<<<<<< HEAD
      if ( isGroup ) {
=======
      if (isGroup) {
>>>>>>> 3c880805
        deleteManagersGroup(authorizable, authorizableManager);
      }
      return; // do not
    }

    // If the sessionw as capable of performing the create or modify operation, it must be
    // capable of performing these operations.
    String authId = authorizable.getId();
    String homePath = LitePersonalUtils.getHomePath(authId);

    // User Authorizable PostProcessor
    // ==============================
    // no action required

    // Group Authorizable PostProcessor
    // ==============================
    // no action required (IMO we should drop the generated group and use ACL on the
    // object itself)
    if (isGroup) {
      updateManagersGroup(authorizable, authorizableManager, accessControlManager,
          parameters);
    }

    // Home Authorizable PostProcessor
    // ==============================
    // home path
    if (!contentManager.exists(homePath)) {
      Builder<String, Object> props = ImmutableMap.builder();
      if (isGroup) {
        props.put(SLING_RESOURCE_TYPE, SAKAI_GROUP_HOME_RT);

      } else {
        props.put(SLING_RESOURCE_TYPE, SAKAI_USER_HOME_RT);
      }
      if (authorizable.hasProperty(SAKAI_SEARCH_EXCLUDE_TREE_PROP)) {
        // raw copy
        props.put(SAKAI_SEARCH_EXCLUDE_TREE_PROP,
            authorizable.getProperty(SAKAI_SEARCH_EXCLUDE_TREE_PROP));
      }
      contentManager.update(new Content(homePath, props.build()));

      List<AclModification> aclModifications = new ArrayList<AclModification>();
      // KERN-886 : Depending on the profile preference we set some ACL's on the profile.
      if (User.ANON_USER.equals(authId)) {
        AclModification.addAcl(true, Permissions.CAN_READ, User.ANON_USER,
            aclModifications);
        AclModification.addAcl(true, Permissions.CAN_READ, Group.EVERYONE,
            aclModifications);
      } else if (VISIBILITY_PUBLIC.equals(visibilityPreference)) {
        AclModification.addAcl(true, Permissions.CAN_READ, User.ANON_USER,
            aclModifications);
        AclModification.addAcl(true, Permissions.CAN_READ, Group.EVERYONE,
            aclModifications);
      } else if (VISIBILITY_LOGGED_IN.equals(visibilityPreference)) {
        AclModification.addAcl(false, Permissions.CAN_READ, User.ANON_USER,
            aclModifications);
        AclModification.addAcl(true, Permissions.CAN_READ, Group.EVERYONE,
            aclModifications);
      } else if (VISIBILITY_PRIVATE.equals(visibilityPreference)) {
        AclModification.addAcl(false, Permissions.CAN_READ, User.ANON_USER,
            aclModifications);
        AclModification.addAcl(false, Permissions.CAN_READ, Group.EVERYONE,
            aclModifications);
      }

      Map<String, Object> acl = Maps.newHashMap();
      syncOwnership(authorizable, acl, aclModifications);

      AclModification[] aclMods = aclModifications
          .toArray(new AclModification[aclModifications.size()]);
      accessControlManager.setAcl(Security.ZONE_CONTENT, homePath, aclMods);

      accessControlManager.setAcl(Security.ZONE_AUTHORIZABLES, authorizable.getId(),
          aclMods);

    } else {
      // Sync the Acl on the home folder with whatever is present in the authorizable
      // permissions.

      Map<String, Object> acl = accessControlManager.getAcl(Security.ZONE_CONTENT,
          homePath);
      List<AclModification> aclModifications = new ArrayList<AclModification>();

      syncOwnership(authorizable, acl, aclModifications);

      accessControlManager.setAcl(Security.ZONE_CONTENT, homePath,
          aclModifications.toArray(new AclModification[aclModifications.size()]));

      acl = accessControlManager
          .getAcl(Security.ZONE_AUTHORIZABLES, authorizable.getId());
      aclModifications = new ArrayList<AclModification>();

      syncOwnership(authorizable, acl, aclModifications);

      accessControlManager.setAcl(Security.ZONE_AUTHORIZABLES, authorizable.getId(),
          aclModifications.toArray(new AclModification[aclModifications.size()]));

    }
    createPath(authId, LitePersonalUtils.getPublicPath(authId), SAKAI_PUBLIC_RT, false,
        contentManager, accessControlManager, null);
    createPath(authId, LitePersonalUtils.getPrivatePath(authId), SAKAI_PRIVATE_RT, true,
        contentManager, accessControlManager, null);

    // Message PostProcessor
    createPath(authId, homePath + MESSAGE_FOLDER, SAKAI_MESSAGESTORE_RT, true,
        contentManager, accessControlManager, null);
    // Calendar
    createPath(authId, homePath + CALENDAR_FOLDER, SAKAI_CALENDAR_RT, false,
        contentManager, accessControlManager, null);
    // Connections
    createPath(authId, homePath + CONTACTS_FOLDER, SAKAI_CONTACTSTORE_RT, true,
        contentManager, accessControlManager, null);
    authorizableManager.createGroup("g-contacts-" + authorizable.getId(), "g-contacts-"
        + authorizable.getId(), null);
    // Pages
<<<<<<< HEAD
    boolean createdPages = createPath(authId, homePath + PAGES_FOLDER, SAKAI_PAGES_RT, false, contentManager,
        accessControlManager, null);
    createPath(authId, homePath + PAGES_DEFAULT_FILE, SAKAI_PAGES_RT, false, contentManager,
        accessControlManager, null);
    if ( createdPages ) {
      intitializeContent(request, authorizable, session,  homePath + PAGES_FOLDER, parameters);
=======
    boolean createdPages = createPath(authId, homePath + PAGES_FOLDER, SAKAI_PAGES_RT,
        false, contentManager, accessControlManager, null);
    createPath(authId, homePath + PAGES_DEFAULT_FILE, SAKAI_PAGES_RT, false,
        contentManager, accessControlManager, null);
    if (createdPages) {
      intitializeContent(request, authorizable, session, homePath + PAGES_FOLDER,
          parameters);
>>>>>>> 3c880805
    }
    // Profile
    String profileType = (authorizable instanceof Group) ? SAKAI_GROUP_PROFILE_RT
                                                        : SAKAI_USER_PROFILE_RT;
    createPath(authId, LitePersonalUtils.getPublicPath(authId) + PROFILE_FOLDER,
        profileType, false, contentManager, accessControlManager, null);

    Map<String, Object> profileProperties = processProfileParameters(
        defaultProfileTemplate, authorizable, parameters);
    for (String propName : profileProperties.keySet()) {
      authorizable.setProperty(propName, profileProperties.get(propName));
    }
    authorizableManager.updateAuthorizable(authorizable);
    createPath(authId, LitePersonalUtils.getProfilePath(authId) + PROFILE_BASIC,
        "nt:unstructured", false, contentManager, accessControlManager, profileProperties);

  }

  private void intitializeContent(SlingHttpServletRequest request,
      Authorizable authorizable, Session session, String pagesPath,
      Map<String, Object[]> parameters) throws StorageClientException,
      AccessDeniedException, IOException {
    String templatePath = null;

    // Check for an explicit pages template path.
    Object[] templateParameterValues = parameters.get(PAGES_TEMPLATE_PARAMETER);
    if (templateParameterValues != null) {
      if ((templateParameterValues.length == 1)
          && templateParameterValues[0] instanceof String) {
        String templateParameterValue = (String) templateParameterValues[0];
        if (templateParameterValue.length() > 0) {
          templatePath = templateParameterValue;
        }
      } else {
        LOGGER.warn("Unexpected {} value = {}. Using defaults instead.",
            PAGES_TEMPLATE_PARAMETER, templateParameterValues);
      }
    }

    // If no template was specified, use the default.
    if (templatePath == null) {
      if (authorizable instanceof Group) {
        templatePath = defaultGroupPagesTemplate;
      } else {
        templatePath = defaultUserPagesTemplate;
      }
    }

    if (request != null) {
      Resource resource = request.getResourceResolver().resolve(templatePath);
      Node node = resource.adaptTo(Node.class);
      if (node != null) {
        try {
          recursiveCopy(node, pagesPath, session.getContentManager());
        } catch (RepositoryException e) {
          LOGGER.warn("Failed to Copy JCR Template ", e);
          throw new StorageClientException(e.getMessage(), e);
        }
      } else {
        session.getContentManager().copy(templatePath, pagesPath, true);
      }
    }
  }

  private void recursiveCopy(Node node, String thisPath, ContentManager contentManager)
      throws RepositoryException, StorageClientException, AccessDeniedException,
      IOException {
    Builder<String, Object> builder = ImmutableMap.builder();
    PropertyIterator pi = node.getProperties();
    while (pi.hasNext()) {
      javax.jcr.Property p = pi.nextProperty();
      LOGGER.debug("Setting property {}:{} ", thisPath, p.getName());
      PropertyDefinition pd = p.getDefinition();
      int type = pd.getRequiredType();
      if (pd.isMultiple()) {
        Value[] v = p.getValues();
        switch (type) {
        case PropertyType.DATE: {
          Calendar[] s = new Calendar[v.length];
          for (int i = 0; i < v.length; i++) {
            s[i] = v[i].getDate();
          }
          builder.put(p.getName(), s);
          break;
        }
        default: {
          String[] s = new String[v.length];
          for (int i = 0; i < v.length; i++) {
            s[i] = v[i].getString();
          }
          builder.put(p.getName(), s);
          break;
        }
        }

      } else {
        Value v = p.getValue();
        switch (type) {
        case PropertyType.BOOLEAN:
          builder.put(p.getName(), v.getBoolean());
          break;
        case PropertyType.DATE:
          builder.put(p.getName(), v.getDate());
          break;
        case PropertyType.DECIMAL:
          builder.put(p.getName(), v.getDecimal());
          break;
        case PropertyType.LONG:
          builder.put(p.getName(), v.getLong());
          break;
        case PropertyType.STRING:
          builder.put(p.getName(), v.getString());
          break;
        default:
          builder.put(p.getName(), v.getString());
          break;
        }
      }
      Content content = contentManager.get(thisPath);
      if (content == null) {
        contentManager.update(new Content(thisPath, builder.build()));
      } else {
        Map<String, Object> props = builder.build();
        for (Entry<String, Object> e : props.entrySet()) {
          content.setProperty(e.getKey(), e.getValue());
        }
      }

      if (JcrConstants.NT_FILE.equals(node.getPrimaryNodeType().getName())) {
        Node contentNode = node.getNode(JcrConstants.JCR_CONTENT);
        javax.jcr.Property data = contentNode.getProperty(JcrConstants.JCR_DATA);
        contentManager.writeBody(thisPath, data.getBinary().getStream());
        if (content == null) {
          content = contentManager.get(thisPath);
          if (contentNode.hasProperty(JcrConstants.JCR_MIMETYPE)) {
            content.setProperty(Content.MIMETYPE,
                contentNode.getProperty(JcrConstants.JCR_MIMETYPE).getString());
          }
          if (contentNode.hasProperty(JcrConstants.JCR_LASTMODIFIED)) {
            content.setProperty(Content.LASTMODIFIED,
                contentNode.getProperty(JcrConstants.JCR_LASTMODIFIED).getLong());
          }
        }
      }
      if (content != null) {
        contentManager.update(content);
      }
      NodeIterator ni = node.getNodes();
      while (ni.hasNext()) {
        Node n = ni.nextNode();
        if (!JcrConstants.NT_FILE.equals(n.getPrimaryNodeType().getName())) {
          recursiveCopy(n, thisPath + "/" + n.getName(), contentManager);
        }
      }
    }
  }

  private void intitializeContent(SlingHttpServletRequest request, Authorizable authorizable, Session session,
      String pagesPath, Map<String, Object[]> parameters) throws StorageClientException, AccessDeniedException, IOException  {
    String templatePath = null;

    // Check for an explicit pages template path.
    Object[] templateParameterValues = parameters.get(PAGES_TEMPLATE_PARAMETER);
    if (templateParameterValues != null) {
      if ((templateParameterValues.length == 1) && templateParameterValues[0] instanceof String) {
        String templateParameterValue = (String) templateParameterValues[0];
        if (templateParameterValue.length() > 0) {
          templatePath = templateParameterValue;
        }
      } else {
        LOGGER.warn("Unexpected {} value = {}. Using defaults instead.", PAGES_TEMPLATE_PARAMETER, templateParameterValues);
      }
    }

    // If no template was specified, use the default.
    if (templatePath == null) {
      if (authorizable instanceof Group) {
        templatePath = defaultGroupPagesTemplate;
      } else {
        templatePath = defaultUserPagesTemplate;
      }
    }
    
    Resource resource = request.getResourceResolver().resolve(templatePath);
    Node node = resource.adaptTo(Node.class);
    if ( node != null) {
      try {
        recursiveCopy(node, pagesPath, session.getContentManager());
      } catch (RepositoryException e) {
        LOGGER.warn("Failed to Copy JCR Template ",e);
        throw new StorageClientException(e.getMessage(),e);
      }
    } else {
      session.getContentManager().copy(templatePath, pagesPath, true);
    }
  }

  private void recursiveCopy(Node node, String thisPath, ContentManager contentManager) throws RepositoryException, StorageClientException, AccessDeniedException, IOException {
      Builder<String, Object> builder = ImmutableMap.builder();
      PropertyIterator pi = node.getProperties();
      while(pi.hasNext()) {
        javax.jcr.Property p = pi.nextProperty();
        LOGGER.debug("Setting property {}:{} ",thisPath,p.getName());
        PropertyDefinition pd = p.getDefinition();
        int type = pd.getRequiredType();
        if ( pd.isMultiple() ) {
          Value[] v = p.getValues();
          switch(type) {
          case PropertyType.DATE:
            {
              Calendar[] s = new Calendar[v.length];
              for ( int i = 0; i < v.length; i++ ) {
                s[i] = v[i].getDate();
              }
              builder.put(p.getName(), StorageClientUtils.toStore(s));
              break;
            }
          default:
            {
              String[] s = new String[v.length];
              for ( int i = 0; i < v.length; i++ ) {
                s[i] = v[i].getString();
              }
              builder.put(p.getName(), StorageClientUtils.toStore(s));
              break;
            }
          }
          
        } else {
          Value v = p.getValue();
          switch(type) {
          case PropertyType.BOOLEAN:
            builder.put(p.getName(), StorageClientUtils.toStore(v.getBoolean()));
            break;
          case PropertyType.DATE:
            builder.put(p.getName(), StorageClientUtils.toStore(v.getDate()));
            break;
          case PropertyType.DECIMAL:
            builder.put(p.getName(), StorageClientUtils.toStore(v.getDecimal()));
            break;
          case PropertyType.LONG:
            builder.put(p.getName(), StorageClientUtils.toStore(v.getLong()));
            break;
          case PropertyType.STRING:
            builder.put(p.getName(), StorageClientUtils.toStore(v.getString()));
            break;
          default:
            builder.put(p.getName(), StorageClientUtils.toStore(v.getString()));
            break;
          }
        }
        Content content = contentManager.get(thisPath);
        if ( content == null ) {
          contentManager.update(new Content(thisPath, builder.build()));
        } else {
          Map<String,Object> props = builder.build();
          for ( Entry<String, Object> e : props.entrySet()) {
            content.setProperty(e.getKey(), e.getValue());
          }
        }
        
        if ( JcrConstants.NT_FILE.equals(node.getPrimaryNodeType().getName())) {
          Node contentNode = node.getNode(JcrConstants.JCR_CONTENT);
          javax.jcr.Property data = contentNode.getProperty(JcrConstants.JCR_DATA);
          contentManager.writeBody(thisPath, data.getBinary().getStream());
          if ( content == null ) {
            content = contentManager.get(thisPath);
            if ( contentNode.hasProperty(JcrConstants.JCR_MIMETYPE)) {
              content.setProperty(Content.MIMETYPE, StorageClientUtils.toStore(contentNode.getProperty(JcrConstants.JCR_MIMETYPE).getString()));
            }
            if ( contentNode.hasProperty(JcrConstants.JCR_LASTMODIFIED)) {
              content.setProperty(Content.LASTMODIFIED, StorageClientUtils.toStore(contentNode.getProperty(JcrConstants.JCR_LASTMODIFIED).getLong()));
            }
          }
        }
        if ( content != null ) {
          contentManager.update(content);
        }
        NodeIterator ni = node.getNodes();
        while(ni.hasNext()) {
          Node n = ni.nextNode();
          if ( !JcrConstants.NT_FILE.equals(n.getPrimaryNodeType().getName()) ) {
            recursiveCopy(n, thisPath+"/"+n.getName(), contentManager);
          }
        }
    }
  }

  @Deprecated
  private void deleteManagersGroup(Authorizable authorizable,
      AuthorizableManager authorizableManager) {
    if (authorizable.hasProperty(UserConstants.PROP_MANAGERS_GROUP)) {
<<<<<<< HEAD
      String managersGroup = StorageClientUtils.toString(authorizable.getProperty(UserConstants.PROP_MANAGERS_GROUP));
      LOGGER.debug(" {} deleting managers group  {}",authorizable.getId(), managersGroup);
=======
      String managersGroup = (String) authorizable
          .getProperty(UserConstants.PROP_MANAGERS_GROUP);
      LOGGER
          .debug(" {} deleting managers group  {}", authorizable.getId(), managersGroup);
>>>>>>> 3c880805
      try {
        authorizableManager.delete(managersGroup);
      } catch (Exception e) {
        LOGGER.info("Failed to delete managers group {}  {}", managersGroup);
      }
    } else {
<<<<<<< HEAD
      LOGGER.debug(" {} has no manager group {} ", authorizable, authorizable.getSafeProperties());
=======
      LOGGER.debug(" {} has no manager group {} ", authorizable,
          authorizable.getSafeProperties());
>>>>>>> 3c880805
    }
  }

  /**
   * Create or update the managers group. Note, this is deprecated since this is not how
   * we will do this longer term.
   * 
   * @param authorizable
   * @param authorizableManager
   * @param accessControlManager
   * @param parameters
   * @throws AccessDeniedException
   * @throws StorageClientException
   */
  @Deprecated
  private void updateManagersGroup(Authorizable authorizable,
      AuthorizableManager authorizableManager, AccessControlManager accessControlManager,
      Map<String, Object[]> parameters) throws AccessDeniedException,
      StorageClientException {
    if (!authorizable.hasProperty(PROP_MANAGERS_GROUP)) {
      // if authorizable.getId() is unique, then it only has 1 manages group, which is
      // also unique by definition.
      String managersGroupId = authorizable.getId() + "-managers";
      authorizable.setProperty(PROP_MANAGERS_GROUP, managersGroupId);
      Set<String> managers = Sets.newHashSet((String[]) authorizable
          .getProperty(UserConstants.PROP_GROUP_MANAGERS));
      managers.add(managersGroupId);
      authorizable.setProperty(UserConstants.PROP_GROUP_MANAGERS,
          managers.toArray(new String[managers.size()]));

      authorizableManager.updateAuthorizable(authorizable);

      authorizableManager.createGroup(managersGroupId, managersGroupId,
          ImmutableMap.of(PROP_MANAGED_GROUP, (Object) authorizable.getId(), // the ID of
                                                                             // the group
                                                                             // this group
                                                                             // manages
              PROP_MANAGERS_GROUP, managersGroupId, // the ID of the special managers
                                                    // group
              PROP_GROUP_MANAGERS, managersGroupId, // the managers of this group (ie
                                                    // itself)
              PROP_BARE_AUTHORIZABLE, true));

      Group managersGroup = (Group) authorizableManager.findAuthorizable(managersGroupId);
      Object[] addValues = parameters.get(PARAM_ADD_TO_MANAGERS_GROUP);
      if ((addValues != null) && (addValues instanceof String[])) {
        for (String memberId : (String[]) addValues) {
          Authorizable toAdd = authorizableManager.findAuthorizable(memberId);
          if (toAdd != null) {
            managersGroup.addMember(toAdd.getId());
          } else {
            LOGGER.warn("Could not add {} to managers group {}", memberId,
                managersGroupId);
          }
        }
      }
      authorizableManager.updateAuthorizable(managersGroup);

      // grant the mangers group management over this group
      accessControlManager.setAcl(
          Security.ZONE_AUTHORIZABLES,
          authorizable.getId(),
          new AclModification[] { new AclModification(AclModification
              .grantKey(managersGroupId), Permissions.CAN_MANAGE.getPermission(),
              Operation.OP_REPLACE) });
      // and over itself
      accessControlManager.setAcl(
          Security.ZONE_AUTHORIZABLES,
          managersGroupId,
          new AclModification[] { new AclModification(AclModification
              .grantKey(managersGroupId), Permissions.CAN_MANAGE.getPermission(),
              Operation.OP_REPLACE) });

      // The Manager members must be included in all access rights granted to Group
      // members.
      if (authorizable.isGroup()) {
        Group mainGroup = (Group) authorizable;
        mainGroup.addMember(managersGroupId);
        authorizableManager.updateAuthorizable(mainGroup);
      }
    } else {
      boolean isUpdateNeeded = false;
      String managersGroupId = (String) authorizable.getProperty(PROP_MANAGERS_GROUP);
      Group managersGroup = (Group) authorizableManager.findAuthorizable(managersGroupId);
      Object[] removeValues = parameters.get(PARAM_REMOVE_FROM_MANAGERS_GROUP);
      if ((removeValues != null) && (removeValues instanceof String[])) {
        isUpdateNeeded = true;
        for (String memberId : (String[]) removeValues) {
          managersGroup.removeMember(memberId);
        }
      }
      Object[] addValues = parameters.get(PARAM_ADD_TO_MANAGERS_GROUP);
      if ((addValues != null) && (addValues instanceof String[])) {
        isUpdateNeeded = true;
        for (String memberId : (String[]) addValues) {
          Authorizable toAdd = authorizableManager.findAuthorizable(memberId);
          if (toAdd != null) {
            managersGroup.addMember(toAdd.getId());
          } else {
            LOGGER.warn("Could not add {} to managers group {}", memberId,
                managersGroup.getId());
          }
        }
      }
      if (isUpdateNeeded) {
        authorizableManager.updateAuthorizable(managersGroup);
      }
    }
  }

  private Map<String, Object> processProfileParameters(String profileTemplate,
      Authorizable authorizable, Map<String, Object[]> parameters) {
    Map<String, Object> retval = new HashMap<String, Object>();
    // default profile values
    // may be overwritten by the PROFILE_JSON_IMPORT_PARAMETER
    for (String param : profileParams) {
      Object val = "unknown";
      if (parameters.containsKey(param)) {
        val = parameters.get(param)[0];
      } else if (authorizable.hasProperty(param)) {
        val = authorizable.getProperty(param);
      }
      retval.put(param, val);
    }
    if (parameters.containsKey(PROFILE_JSON_IMPORT_PARAMETER)) {
      String profileJson = (String) parameters.get(PROFILE_JSON_IMPORT_PARAMETER)[0];
      JSONObject jsonObject = JSONObject.fromObject(profileJson);
      JSONObject basic = jsonObject.getJSONObject("basic");
      if (basic != null) {
        JSONObject elements = basic.getJSONObject("elements");
        if (elements != null) {
<<<<<<< HEAD
          for (Object propName : elements.entrySet()) {
            retval.put((String)propName, elements.get(propName));
=======
          for (Object o : elements.entrySet()) {
            @SuppressWarnings("unchecked")
            Entry<String, Object> e = (Entry<String, Object>) o;
            Object object = elements.get(e.getKey());
            if (object instanceof JSONObject) {
              JSONObject element = (JSONObject) object;
              retval.put(e.getKey(), element.get("value"));
            } else {
              retval.put(e.getKey(), object);
            }
>>>>>>> 3c880805
          }
        }
      }
    }
    return retval;
  }

  private boolean createPath(String authId, String path, String resourceType,
      boolean isPrivate, ContentManager contentManager,
      AccessControlManager accessControlManager, Map<String, Object> additionalProperties)
      throws AccessDeniedException, StorageClientException {
    Builder<String, Object> propertyBuilder = ImmutableMap.builder();
    propertyBuilder.put(SLING_RESOURCE_TYPE, resourceType);
    if (additionalProperties != null) {
      propertyBuilder.putAll(additionalProperties);
    }
    if (!contentManager.exists(path)) {
      contentManager.update(new Content(path, propertyBuilder.build()));
      if (isPrivate) {
        accessControlManager.setAcl(
            Security.ZONE_CONTENT,
            path,
            new AclModification[] {
                new AclModification(AclModification.denyKey(User.ANON_USER),
                    Permissions.ALL.getPermission(), Operation.OP_REPLACE),
                new AclModification(AclModification.denyKey(Group.EVERYONE),
                    Permissions.ALL.getPermission(), Operation.OP_REPLACE),
                new AclModification(AclModification.grantKey(authId), Permissions.ALL
                    .getPermission(), Operation.OP_REPLACE) });
      }
      return true;
    }
    return false;
  }

  private void syncOwnership(Authorizable authorizable, Map<String, Object> acl,
      List<AclModification> aclModifications) {
    // remove all acls we are not concerned with from the copy of the current state
    acl.remove(AclModification.denyKey(User.ANON_USER));
    acl.remove(AclModification.grantKey(User.ANON_USER));
    acl.remove(AclModification.denyKey(User.ADMIN_USER));
    acl.remove(AclModification.grantKey(User.ADMIN_USER));
    acl.remove(AclModification.denyKey(Group.EVERYONE));
    acl.remove(AclModification.grantKey(Group.EVERYONE));
    acl.remove(AclModification.denyKey(authorizable.getId()));
    acl.remove(AclModification.grantKey(authorizable.getId()));

    // make sure the owner has permission on their home
    if (authorizable instanceof User && !User.ANON_USER.equals(authorizable.getId())) {
      AclModification.addAcl(true, Permissions.ALL, authorizable.getId(),
          aclModifications);
    }

    Set<String> managerSettings = null;
    if (authorizable.hasProperty(UserConstants.PROP_GROUP_MANAGERS)) {
      managerSettings = ImmutableSet.of((String[]) authorizable
          .getProperty(UserConstants.PROP_GROUP_MANAGERS));
    } else {
      managerSettings = ImmutableSet.of();
    }
    Set<String> viewerSettings = null;
    if (authorizable.hasProperty(UserConstants.PROP_GROUP_VIEWERS)) {
      viewerSettings = ImmutableSet.of((String[]) authorizable
          .getProperty(UserConstants.PROP_GROUP_VIEWERS));
    } else {
      viewerSettings = ImmutableSet.of();
    }

    for (String key : acl.keySet()) {
      if (AclModification.isGrant(key)) {
        String principal = AclModification.getPrincipal(key);
        if (!managerSettings.contains(principal)) {
          // grant permission is present, but not present in managerSettings, manage
          // ability (which include read ability must be removed)
          if (viewerSettings.contains(principal)) {
            aclModifications.add(new AclModification(key, Permissions.CAN_READ
                .getPermission(), Operation.OP_REPLACE));
          } else {
            aclModifications.add(new AclModification(key, Permissions.CAN_MANAGE
                .getPermission(), Operation.OP_XOR));
          }
        }
      }
    }
    for (String manager : managerSettings) {
      if (!acl.containsKey(AclModification.grantKey(manager))) {
        AclModification.addAcl(true, Permissions.CAN_MANAGE, manager, aclModifications);
      }
    }
    for (String viewer : viewerSettings) {
      if (!acl.containsKey(AclModification.grantKey(viewer))) {
        AclModification.addAcl(true, Permissions.CAN_READ, viewer, aclModifications);
      }
    }
    if (viewerSettings.size() > 0) {
      // ensure its private
      aclModifications.add(new AclModification(AclModification.grantKey(User.ANON_USER),
          Permissions.ALL.getPermission(), Operation.OP_DEL));
      if (!viewerSettings.contains(Group.EVERYONE)) {
        // only deny everyone if not in the list of viewers
        aclModifications.add(new AclModification(
            AclModification.grantKey(Group.EVERYONE), Permissions.ALL.getPermission(),
            Operation.OP_DEL));
      }
      aclModifications.add(new AclModification(AclModification.denyKey(User.ANON_USER),
          Permissions.ALL.getPermission(), Operation.OP_REPLACE));
      if (!viewerSettings.contains(Group.EVERYONE)) {
        // only deny everyone if not in the list of viewers
        aclModifications.add(new AclModification(AclModification.denyKey(Group.EVERYONE),
            Permissions.ALL.getPermission(), Operation.OP_REPLACE));
      }
    } else {
      // anon and everyone can read
      aclModifications.add(new AclModification(AclModification.denyKey(User.ANON_USER),
          Permissions.ALL.getPermission(), Operation.OP_DEL));
      aclModifications.add(new AclModification(AclModification.denyKey(Group.EVERYONE),
          Permissions.ALL.getPermission(), Operation.OP_DEL));
      aclModifications.add(new AclModification(AclModification.grantKey(User.ANON_USER),
          Permissions.CAN_READ.getPermission(), Operation.OP_REPLACE));
      aclModifications.add(new AclModification(AclModification.grantKey(Group.EVERYONE),
          Permissions.CAN_READ.getPermission(), Operation.OP_REPLACE));

    }

    LOGGER.info("Viewer Settings {}", viewerSettings);
    LOGGER.info("Manager Settings {}", managerSettings);
    for (AclModification a : aclModifications) {
      LOGGER.info("     Change {} ", a);
    }

  }
}<|MERGE_RESOLUTION|>--- conflicted
+++ resolved
@@ -148,11 +148,7 @@
 public class DefaultPostProcessor implements LiteAuthorizablePostProcessor {
 
   private static final String PAGES_FOLDER = "/pages";
-<<<<<<< HEAD
-  
-=======
-
->>>>>>> 3c880805
+
   private static final String PAGES_DEFAULT_FILE = "/pages/index.html";
 
   private static final String CONTACTS_FOLDER = "/contacts";
@@ -184,9 +180,6 @@
   private static final String SAKAI_GROUP_PROFILE_RT = "sakai/group-profile";
 
   private static final String SAKAI_USER_PROFILE_RT = "sakai/user-profile";
-  
-  private static final String SAKAI_PAGES_RT = "sakai/pages";
-
 
   private static final String SAKAI_PAGES_RT = "sakai/pages";
 
@@ -194,19 +187,11 @@
   public static final String VISIBILITY_PRIVATE = "private";
   public static final String VISIBILITY_LOGGED_IN = "logged_in";
   public static final String VISIBILITY_PUBLIC = "public";
-<<<<<<< HEAD
-  
-  public static final String PROFILE_JSON_IMPORT_PARAMETER = ":sakai:profile-import";
-  /**
-   * Optional parameter containing the path of a Pages source that should be used instead of
-   * the default template.
-=======
 
   public static final String PROFILE_JSON_IMPORT_PARAMETER = ":sakai:profile-import";
   /**
    * Optional parameter containing the path of a Pages source that should be used instead
    * of the default template.
->>>>>>> 3c880805
    */
   public static final String PAGES_TEMPLATE_PARAMETER = ":sakai:pages-template";
 
@@ -220,19 +205,6 @@
       @PropertyOption(name = VISIBILITY_PUBLIC, value = "The home is completely public.") })
   static final String PROFILE_IMPORT_TEMPLATE = "sakai.user.profile.template.default";
   static final String PROFILE_IMPORT_TEMPLATE_DEFAULT = "{'basic':{'elements':{'firstName':{'value':'@@firstName@@'},'lastName':{'value':'@@lastName@@'},'email':{'value':'@@email@@'}},'access':'everybody'}}";
-<<<<<<< HEAD
-  
-  
-  @Property(value="/var/templates/pages/systemuser")
-  public static final String DEFAULT_USER_PAGES_TEMPLATE = "default.user.template";
-  private String defaultUserPagesTemplate;
-
-  @Property(value="/var/templates/pages/systemgroup")
-  public static final String DEFAULT_GROUP_PAGES_TEMPLATE = "default.group.template";
-  private String defaultGroupPagesTemplate;
-
-  
-=======
 
   @Property(value = "/var/templates/pages/systemuser")
   public static final String DEFAULT_USER_PAGES_TEMPLATE = "default.user.template";
@@ -242,7 +214,6 @@
   public static final String DEFAULT_GROUP_PAGES_TEMPLATE = "default.group.template";
   private String defaultGroupPagesTemplate;
 
->>>>>>> 3c880805
   private String defaultProfileTemplate;
   private ArrayList<String> profileParams = new ArrayList<String>();
   static final String VISIBILITY_PREFERENCE = "visibility.preference";
@@ -254,10 +225,7 @@
   @Reference
   protected Repository repository;
 
-
-
   private String visibilityPreference;
-
 
   @Activate
   @Modified
@@ -279,16 +247,6 @@
       }
       startPos = endPos;
     }
-<<<<<<< HEAD
-    
-    defaultUserPagesTemplate = OsgiUtil.toString(props.get(DEFAULT_USER_PAGES_TEMPLATE), "");
-    defaultGroupPagesTemplate = OsgiUtil.toString(props.get(DEFAULT_GROUP_PAGES_TEMPLATE), "");
-
-  }
-
-  public void process(SlingHttpServletRequest request, Authorizable authorizable, Session session, Modification change,
-      Map<String, Object[]> parameters) throws Exception {
-=======
 
     defaultUserPagesTemplate = OsgiUtil.toString(props.get(DEFAULT_USER_PAGES_TEMPLATE),
         "");
@@ -331,7 +289,6 @@
   public void process(SlingHttpServletRequest request, Authorizable authorizable,
       Session session, Modification change, Map<String, Object[]> parameters)
       throws Exception {
->>>>>>> 3c880805
     LOGGER.debug("Default Prost processor on {} with {} ", authorizable.getId(), change);
 
     ContentManager contentManager = session.getContentManager();
@@ -341,11 +298,7 @@
 
     if (ModificationType.DELETE.equals(change.getType())) {
       LOGGER.debug("Performing delete operation on {} ", authorizable.getId());
-<<<<<<< HEAD
-      if ( isGroup ) {
-=======
       if (isGroup) {
->>>>>>> 3c880805
         deleteManagersGroup(authorizable, authorizableManager);
       }
       return; // do not
@@ -461,14 +414,6 @@
     authorizableManager.createGroup("g-contacts-" + authorizable.getId(), "g-contacts-"
         + authorizable.getId(), null);
     // Pages
-<<<<<<< HEAD
-    boolean createdPages = createPath(authId, homePath + PAGES_FOLDER, SAKAI_PAGES_RT, false, contentManager,
-        accessControlManager, null);
-    createPath(authId, homePath + PAGES_DEFAULT_FILE, SAKAI_PAGES_RT, false, contentManager,
-        accessControlManager, null);
-    if ( createdPages ) {
-      intitializeContent(request, authorizable, session,  homePath + PAGES_FOLDER, parameters);
-=======
     boolean createdPages = createPath(authId, homePath + PAGES_FOLDER, SAKAI_PAGES_RT,
         false, contentManager, accessControlManager, null);
     createPath(authId, homePath + PAGES_DEFAULT_FILE, SAKAI_PAGES_RT, false,
@@ -476,7 +421,6 @@
     if (createdPages) {
       intitializeContent(request, authorizable, session, homePath + PAGES_FOLDER,
           parameters);
->>>>>>> 3c880805
     }
     // Profile
     String profileType = (authorizable instanceof Group) ? SAKAI_GROUP_PROFILE_RT
@@ -634,162 +578,22 @@
     }
   }
 
-  private void intitializeContent(SlingHttpServletRequest request, Authorizable authorizable, Session session,
-      String pagesPath, Map<String, Object[]> parameters) throws StorageClientException, AccessDeniedException, IOException  {
-    String templatePath = null;
-
-    // Check for an explicit pages template path.
-    Object[] templateParameterValues = parameters.get(PAGES_TEMPLATE_PARAMETER);
-    if (templateParameterValues != null) {
-      if ((templateParameterValues.length == 1) && templateParameterValues[0] instanceof String) {
-        String templateParameterValue = (String) templateParameterValues[0];
-        if (templateParameterValue.length() > 0) {
-          templatePath = templateParameterValue;
-        }
-      } else {
-        LOGGER.warn("Unexpected {} value = {}. Using defaults instead.", PAGES_TEMPLATE_PARAMETER, templateParameterValues);
-      }
-    }
-
-    // If no template was specified, use the default.
-    if (templatePath == null) {
-      if (authorizable instanceof Group) {
-        templatePath = defaultGroupPagesTemplate;
-      } else {
-        templatePath = defaultUserPagesTemplate;
-      }
-    }
-    
-    Resource resource = request.getResourceResolver().resolve(templatePath);
-    Node node = resource.adaptTo(Node.class);
-    if ( node != null) {
-      try {
-        recursiveCopy(node, pagesPath, session.getContentManager());
-      } catch (RepositoryException e) {
-        LOGGER.warn("Failed to Copy JCR Template ",e);
-        throw new StorageClientException(e.getMessage(),e);
-      }
-    } else {
-      session.getContentManager().copy(templatePath, pagesPath, true);
-    }
-  }
-
-  private void recursiveCopy(Node node, String thisPath, ContentManager contentManager) throws RepositoryException, StorageClientException, AccessDeniedException, IOException {
-      Builder<String, Object> builder = ImmutableMap.builder();
-      PropertyIterator pi = node.getProperties();
-      while(pi.hasNext()) {
-        javax.jcr.Property p = pi.nextProperty();
-        LOGGER.debug("Setting property {}:{} ",thisPath,p.getName());
-        PropertyDefinition pd = p.getDefinition();
-        int type = pd.getRequiredType();
-        if ( pd.isMultiple() ) {
-          Value[] v = p.getValues();
-          switch(type) {
-          case PropertyType.DATE:
-            {
-              Calendar[] s = new Calendar[v.length];
-              for ( int i = 0; i < v.length; i++ ) {
-                s[i] = v[i].getDate();
-              }
-              builder.put(p.getName(), StorageClientUtils.toStore(s));
-              break;
-            }
-          default:
-            {
-              String[] s = new String[v.length];
-              for ( int i = 0; i < v.length; i++ ) {
-                s[i] = v[i].getString();
-              }
-              builder.put(p.getName(), StorageClientUtils.toStore(s));
-              break;
-            }
-          }
-          
-        } else {
-          Value v = p.getValue();
-          switch(type) {
-          case PropertyType.BOOLEAN:
-            builder.put(p.getName(), StorageClientUtils.toStore(v.getBoolean()));
-            break;
-          case PropertyType.DATE:
-            builder.put(p.getName(), StorageClientUtils.toStore(v.getDate()));
-            break;
-          case PropertyType.DECIMAL:
-            builder.put(p.getName(), StorageClientUtils.toStore(v.getDecimal()));
-            break;
-          case PropertyType.LONG:
-            builder.put(p.getName(), StorageClientUtils.toStore(v.getLong()));
-            break;
-          case PropertyType.STRING:
-            builder.put(p.getName(), StorageClientUtils.toStore(v.getString()));
-            break;
-          default:
-            builder.put(p.getName(), StorageClientUtils.toStore(v.getString()));
-            break;
-          }
-        }
-        Content content = contentManager.get(thisPath);
-        if ( content == null ) {
-          contentManager.update(new Content(thisPath, builder.build()));
-        } else {
-          Map<String,Object> props = builder.build();
-          for ( Entry<String, Object> e : props.entrySet()) {
-            content.setProperty(e.getKey(), e.getValue());
-          }
-        }
-        
-        if ( JcrConstants.NT_FILE.equals(node.getPrimaryNodeType().getName())) {
-          Node contentNode = node.getNode(JcrConstants.JCR_CONTENT);
-          javax.jcr.Property data = contentNode.getProperty(JcrConstants.JCR_DATA);
-          contentManager.writeBody(thisPath, data.getBinary().getStream());
-          if ( content == null ) {
-            content = contentManager.get(thisPath);
-            if ( contentNode.hasProperty(JcrConstants.JCR_MIMETYPE)) {
-              content.setProperty(Content.MIMETYPE, StorageClientUtils.toStore(contentNode.getProperty(JcrConstants.JCR_MIMETYPE).getString()));
-            }
-            if ( contentNode.hasProperty(JcrConstants.JCR_LASTMODIFIED)) {
-              content.setProperty(Content.LASTMODIFIED, StorageClientUtils.toStore(contentNode.getProperty(JcrConstants.JCR_LASTMODIFIED).getLong()));
-            }
-          }
-        }
-        if ( content != null ) {
-          contentManager.update(content);
-        }
-        NodeIterator ni = node.getNodes();
-        while(ni.hasNext()) {
-          Node n = ni.nextNode();
-          if ( !JcrConstants.NT_FILE.equals(n.getPrimaryNodeType().getName()) ) {
-            recursiveCopy(n, thisPath+"/"+n.getName(), contentManager);
-          }
-        }
-    }
-  }
-
   @Deprecated
   private void deleteManagersGroup(Authorizable authorizable,
       AuthorizableManager authorizableManager) {
     if (authorizable.hasProperty(UserConstants.PROP_MANAGERS_GROUP)) {
-<<<<<<< HEAD
-      String managersGroup = StorageClientUtils.toString(authorizable.getProperty(UserConstants.PROP_MANAGERS_GROUP));
-      LOGGER.debug(" {} deleting managers group  {}",authorizable.getId(), managersGroup);
-=======
       String managersGroup = (String) authorizable
           .getProperty(UserConstants.PROP_MANAGERS_GROUP);
       LOGGER
           .debug(" {} deleting managers group  {}", authorizable.getId(), managersGroup);
->>>>>>> 3c880805
       try {
         authorizableManager.delete(managersGroup);
       } catch (Exception e) {
         LOGGER.info("Failed to delete managers group {}  {}", managersGroup);
       }
     } else {
-<<<<<<< HEAD
-      LOGGER.debug(" {} has no manager group {} ", authorizable, authorizable.getSafeProperties());
-=======
       LOGGER.debug(" {} has no manager group {} ", authorizable,
           authorizable.getSafeProperties());
->>>>>>> 3c880805
     }
   }
 
@@ -921,10 +725,6 @@
       if (basic != null) {
         JSONObject elements = basic.getJSONObject("elements");
         if (elements != null) {
-<<<<<<< HEAD
-          for (Object propName : elements.entrySet()) {
-            retval.put((String)propName, elements.get(propName));
-=======
           for (Object o : elements.entrySet()) {
             @SuppressWarnings("unchecked")
             Entry<String, Object> e = (Entry<String, Object>) o;
@@ -935,7 +735,6 @@
             } else {
               retval.put(e.getKey(), object);
             }
->>>>>>> 3c880805
           }
         }
       }
