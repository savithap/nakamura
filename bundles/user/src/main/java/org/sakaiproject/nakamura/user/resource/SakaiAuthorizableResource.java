--- conflicted
+++ resolved
@@ -52,28 +52,6 @@
     if (type == Map.class || type == ValueMap.class) {
       return (AdapterType) new SakaiAuthorizableValueMap(authorizable); // unchecked
                                                                    // cast
-<<<<<<< HEAD
-    } else if (type == org.sakaiproject.nakamura.api.lite.authorizable.Authorizable.class) {
-      //TODO: Why are we needing this adaption.
-      // we probably should not need it as this resource only every gets used by the Sling User Managers that know nothing about Sparse
-      Map<String, Object> authProperties = new HashMap<String, Object>();
-      String authId = "";
-      boolean isGroup = false;
-      try {
-        authId = this.authorizable.getID();
-        isGroup = this.authorizable.isGroup();
-        authProperties.put(org.sakaiproject.nakamura.api.lite.authorizable.Authorizable.ID_FIELD, StorageClientUtils.toStore(authId));
-      } catch (RepositoryException e) {
-        throw new RuntimeException("Could not get id from authorizable.");
-      }
-      
-      if (isGroup) {
-      return (AdapterType) new org.sakaiproject.nakamura.api.lite.authorizable.Group(authProperties);
-      } else {
-        return (AdapterType) new org.sakaiproject.nakamura.api.lite.authorizable.Authorizable(authProperties);
-      }
-=======
->>>>>>> c20e47de
     }
     return super.adaptTo(type);
   }
