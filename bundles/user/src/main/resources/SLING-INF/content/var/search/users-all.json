{
  "sling:resourceType": "sakai/solr-search",
<<<<<<< HEAD
  "sakai:query-template": "type:u AND resourceType:authorizable",
=======
  "sakai:query-template": "type:u",
>>>>>>> dfff4918
  "sakai:query-template-options": {
      "sort": "${sortOn} ${sortOrder}"
  },
  "sortOn": "score",
  "sortOrder": "desc",
  "sakai:resultprocessor": "Profile",
  "sakai:title": "Users",
  "sakai:shortDescription": "Get profile nodes out of the repository.",
  "sakai:parameters" : [
    "{\"name\" : \"sortOn\", \"description\" : \"The name of the property you wish to sort on. This only has any affect if it is used with the sortOrder parameter. The default is score\"}",
    "{\"name\" : \"sortOrder\", \"description\" : \"The order you wish to sort in. Either 'asc' or 'desc'.\"}"
  ],
  "sakai:description": [
    "Get user profile nodes out of the repository filtered by a username."
  ],
  "sakai:response": [
    "Doing a standard query searching for all profiles matching 'simong'.<br /> Example: Request to: /var/search/users.json?q=simong<br /><pre class=\"json\">{\n    \"query\": \"//*[@sling:resourceType=\"sakai/user-profile\" and jcr:contains(.,\"simong\")]\",\n    \"items\": 25,\n    \"total\": 1,\n    \"results\": [\n        {\n            \"picture\": \"{\"name\":\"256x256_profilepicture\",\"_name\":\"profilepicture\"}\",\n            \"email\": [\n                \"gaeremyncks@gmail.com\"\n            ],\n            \"firstName\": [\n                \"Simon\"\n            ],\n            \"sling:resourceType\": \"sakai/user-profile\",\n            \"jcr:created\": \"2009-11-30T16:23:18\",\n            \"rep:userId\": [\n                \"simong\"\n            ],\n            \"lastName\": [\n                \"Gaeremynck\"\n            ],\n            \"jcr:primaryType\": \"sling:Folder\",\n            \"jcr:uuid\": [\n                \"1295479e-c673-46cc-a63c-52c6d19f4b44\"\n            ]\n        }\n    ]\n}</pre>"
  ]
}<|MERGE_RESOLUTION|>--- conflicted
+++ resolved
@@ -1,10 +1,6 @@
 {
   "sling:resourceType": "sakai/solr-search",
-<<<<<<< HEAD
   "sakai:query-template": "type:u AND resourceType:authorizable",
-=======
-  "sakai:query-template": "type:u",
->>>>>>> dfff4918
   "sakai:query-template-options": {
       "sort": "${sortOn} ${sortOrder}"
   },
