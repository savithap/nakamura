--- conflicted
+++ resolved
@@ -117,11 +117,7 @@
 
     servlet.updateOwnership(request, group, new String[] { "joe" }, null, toSave);
 
-<<<<<<< HEAD
-    Set<String> values = ImmutableSet.of(StorageClientUtils.toStringArray(group.getProperty(UserConstants.PROP_GROUP_MANAGERS)));
-=======
     Set<String> values = ImmutableSet.of((String[])group.getProperty(UserConstants.PROP_GROUP_MANAGERS));
->>>>>>> 3c880805
     assertTrue(values.contains("jeff"));
     assertTrue(values.contains("jack"));
     assertTrue(values.contains("john"));
