<?xml version="1.0" encoding="ISO-8859-1"?>
<!--
		* Licensed to the Sakai Foundation (SF) under one * or more
		contributor license agreements. See the NOTICE file * distributed with
		this work for additional information * regarding copyright ownership.
		The SF licenses this file * to you under the Apache License, Version
		2.0 (the * "License"); you may not use this file except in compliance
		* with the License. You may obtain a copy of the License at * *
		http://www.apache.org/licenses/LICENSE-2.0 * * Unless required by
		applicable law or agreed to in writing, * software distributed under
		the License is distributed on an * "AS IS" BASIS, WITHOUT WARRANTIES
		OR CONDITIONS OF ANY * KIND, either express or implied. See the
		License for the * specific language governing permissions and
		limitations under the License.
	-->
<project xmlns="http://maven.apache.org/POM/4.0.0" xmlns:xsi="http://www.w3.org/2001/XMLSchema-instance" xsi:schemaLocation="http://maven.apache.org/POM/4.0.0 http://maven.apache.org/maven-v4_0_0.xsd">
	<modelVersion>4.0.0</modelVersion>
	<parent>
		<groupId>org.sakaiproject.nakamura</groupId>
		<artifactId>base</artifactId>
		<version>0.5-SNAPSHOT</version>
	</parent>
	<artifactId>org.sakaiproject.nakamura.basiclti</artifactId>
	<packaging>bundle</packaging>
	<version>0.5-SNAPSHOT</version>
	<name>org.sakaiproject.nakamura.basiclti</name>
	<description>Sakai Basic LTI Implementation</description>
	<build>
		<plugins>
			<plugin>
				<groupId>org.apache.felix</groupId>
				<artifactId>maven-scr-plugin</artifactId>
			</plugin>
			<plugin>
				<groupId>org.apache.felix</groupId>
				<artifactId>maven-bundle-plugin</artifactId>
				<extensions>true</extensions>
				<configuration>
					<instructions>
						<Bundle-Category>sakai-nakamura</Bundle-Category>
						<Export-Package>org.sakaiproject.nakamura.api.basiclti</Export-Package>
						<Private-Package>org.sakaiproject.nakamura.basiclti.*,org.imsglobal.basiclti.*,net.oauth.*</Private-Package>
						<Sling-Initial-Content>SLING-INF/content</Sling-Initial-Content>
					</instructions>
				</configuration>
			</plugin>
		</plugins>
	</build>
	<dependencies>
		<!--  sling and JCR -->
		<dependency>
			<groupId>org.apache.sling</groupId>
			<artifactId>org.apache.sling.api</artifactId>
<<<<<<< HEAD
			<version>2.0.9-SNAPSHOT</version>
=======
			<version>2.0.9-20100524</version>
>>>>>>> 2ff56685
			<scope>provided</scope>
		</dependency>
		<dependency>
			<groupId>javax.jcr</groupId>
			<artifactId>jcr</artifactId>
			<version>2.0</version>
			<scope>provided</scope>
		</dependency>
		<!-- servlet -->
		<dependency>
			<groupId>javax.servlet</groupId>
			<artifactId>servlet-api</artifactId>
			<version>2.5</version>
			<scope>provided</scope>
		</dependency>
		<!-- logging -->
		<dependency>
			<groupId>org.slf4j</groupId>
			<artifactId>slf4j-api</artifactId>
			<scope>provided</scope>
		</dependency>
		<!--  -->
		<dependency>
			<groupId>org.sakaiproject.nakamura</groupId>
			<artifactId>org.sakaiproject.nakamura.doc</artifactId>
			<version>0.5-SNAPSHOT</version>
		</dependency>
		<dependency>
			<groupId>org.sakaiproject.nakamura</groupId>
			<artifactId>org.sakaiproject.nakamura.utils</artifactId>
			<version>0.5-SNAPSHOT</version>
		</dependency>
    <dependency>
 			<groupId>org.sakaiproject.nakamura</groupId>
      <artifactId>org.sakaiproject.nakamura.user</artifactId>
      <version>0.5-SNAPSHOT</version>
    </dependency>
    <dependency>
      <groupId>org.sakaiproject.nakamura</groupId>
      <artifactId>org.apache.sling.jcr.jackrabbit.server</artifactId>
      <version>2.0.7-0.5-SNAPSHOT</version>
    </dependency>
		<dependency>
			<groupId>org.apache.sling</groupId>
			<artifactId>org.apache.sling.jcr.api</artifactId>
<<<<<<< HEAD
			<version>2.0.7-SNAPSHOT</version>
=======
			<version>2.0.7-20100524</version>
>>>>>>> 2ff56685
		</dependency>
    <dependency>
      <groupId>org.apache.sling</groupId>
      <artifactId>org.apache.sling.servlets.post</artifactId>
<<<<<<< HEAD
      <version>2.0.5-SNAPSHOT</version>
=======
      <version>2.0.5-20100524</version>
>>>>>>> 2ff56685
    </dependency>
	</dependencies>
</project><|MERGE_RESOLUTION|>--- conflicted
+++ resolved
@@ -51,11 +51,7 @@
 		<dependency>
 			<groupId>org.apache.sling</groupId>
 			<artifactId>org.apache.sling.api</artifactId>
-<<<<<<< HEAD
-			<version>2.0.9-SNAPSHOT</version>
-=======
 			<version>2.0.9-20100524</version>
->>>>>>> 2ff56685
 			<scope>provided</scope>
 		</dependency>
 		<dependency>
@@ -101,20 +97,12 @@
 		<dependency>
 			<groupId>org.apache.sling</groupId>
 			<artifactId>org.apache.sling.jcr.api</artifactId>
-<<<<<<< HEAD
-			<version>2.0.7-SNAPSHOT</version>
-=======
 			<version>2.0.7-20100524</version>
->>>>>>> 2ff56685
 		</dependency>
     <dependency>
       <groupId>org.apache.sling</groupId>
       <artifactId>org.apache.sling.servlets.post</artifactId>
-<<<<<<< HEAD
-      <version>2.0.5-SNAPSHOT</version>
-=======
       <version>2.0.5-20100524</version>
->>>>>>> 2ff56685
     </dependency>
 	</dependencies>
 </project>