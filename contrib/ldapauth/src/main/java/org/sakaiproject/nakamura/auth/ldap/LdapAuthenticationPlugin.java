/*
 * Licensed to the Sakai Foundation (SF) under one
 * or more contributor license agreements. See the NOTICE file
 * distributed with this work for additional information
 * regarding copyright ownership. The SF licenses this file
 * to you under the Apache License, Version 2.0 (the
 * "License"); you may not use this file except in compliance
 * with the License. You may obtain a copy of the License at
 *
 *     http://www.apache.org/licenses/LICENSE-2.0
 *
 * Unless required by applicable law or agreed to in writing,
 * software distributed under the License is distributed on an
 * "AS IS" BASIS, WITHOUT WARRANTIES OR CONDITIONS OF ANY
 * KIND, either express or implied. See the License for the
 * specific language governing permissions and limitations under the License.
 */
package org.sakaiproject.nakamura.auth.ldap;

import com.novell.ldap.LDAPAttribute;
import com.novell.ldap.LDAPConnection;
import com.novell.ldap.LDAPEntry;
import com.novell.ldap.LDAPException;
import com.novell.ldap.LDAPSearchResults;

import org.apache.commons.lang.RandomStringUtils;
import org.apache.felix.scr.annotations.Activate;
import org.apache.felix.scr.annotations.Component;
import org.apache.felix.scr.annotations.Modified;
import org.apache.felix.scr.annotations.Property;
import org.apache.felix.scr.annotations.Reference;
import org.apache.felix.scr.annotations.Service;
import org.apache.jackrabbit.api.security.principal.ItemBasedPrincipal;
import org.apache.jackrabbit.api.security.user.Authorizable;
import org.apache.jackrabbit.api.security.user.UserManager;
import org.apache.sling.commons.osgi.OsgiUtil;
import org.apache.sling.jackrabbit.usermanager.impl.resource.AuthorizableResourceProvider;
import org.apache.sling.jcr.api.SlingRepository;
import org.apache.sling.jcr.base.util.AccessControlUtil;
import org.apache.sling.jcr.jackrabbit.server.security.AuthenticationPlugin;
import org.apache.sling.servlets.post.Modification;
import org.sakaiproject.nakamura.api.ldap.LdapConnectionManager;
import org.sakaiproject.nakamura.api.ldap.LdapUtil;
import org.sakaiproject.nakamura.api.user.AuthorizablePostProcessService;
import org.sakaiproject.nakamura.api.user.UserConstants;
import org.slf4j.Logger;
import org.slf4j.LoggerFactory;

import java.util.Map;

import javax.jcr.Credentials;
import javax.jcr.RepositoryException;
import javax.jcr.Session;
import javax.jcr.SimpleCredentials;
import javax.jcr.ValueFactory;

/**
 * Authentication plugin for verifying a user against an LDAP instance.
 */
@Component(metatype = true)
@Service(value = LdapAuthenticationPlugin.class)
public class LdapAuthenticationPlugin implements AuthenticationPlugin {

  private static final Logger log = LoggerFactory
      .getLogger(LdapAuthenticationPlugin.class);

  private static final String UTF8 = "UTF-8";

  @Property(value = "o=sakai")
  static final String LDAP_BASE_DN = "sakai.auth.ldap.baseDn";
  private String baseDn;

  @Property(value = "uid={}")
  static final String USER_FILTER = "sakai.auth.ldap.filter.user";
  private String userFilter;

  /**
   * Filter applied to make sure user has the required authorization (ie. attributes).
   */
  @Property(value = "(&(allowSakai=true))")
  static final String AUTHZ_FILTER = "sakai.auth.ldap.filter.authz";
  private String authzFilter;

  public static final boolean CREATE_ACCOUNT_DEFAULT = true;
  @Property(boolValue = CREATE_ACCOUNT_DEFAULT)
  static final String CREATE_ACCOUNT = "sakai.auth.ldap.account.create";
  private boolean createAccount;

  public static final boolean DECORATE_USER_DEFAULT = true;
  @Property(boolValue = DECORATE_USER_DEFAULT)
  static final String DECORATE_USER = "sakai.auth.ldap.user.decorate";
  private boolean decorateUser;

  public static final String FIRST_NAME_PROP_DEFAULT = "firstName";
  @Property(value = FIRST_NAME_PROP_DEFAULT)
  static final String FIRST_NAME_PROP = "sakai.auth.ldap.prop.firstName";
  private String firstNameProp;

  public static final String LAST_NAME_PROP_DEFAULT = "lastName";
  @Property(value = LAST_NAME_PROP_DEFAULT)
  static final String LAST_NAME_PROP = "sakai.auth.ldap.prop.lastName";
  private String lastNameProp;

  public static final String EMAIL_PROP_DEFAULT = "email";
  @Property(value = EMAIL_PROP_DEFAULT)
  static final String EMAIL_PROP = "sakai.auth.ldap.prop.email";
  private String emailProp;

  @Reference
  private LdapConnectionManager connMgr;

  @Reference
  private AuthorizablePostProcessService authzPostProcessorService;

  @Reference
  private SlingRepository slingRepository;

  public LdapAuthenticationPlugin() {
  }

  LdapAuthenticationPlugin(LdapConnectionManager connMgr) {
    this.connMgr = connMgr;
  }

  @Activate
  protected void activate(Map<?, ?> props) {
    init(props);
  }

  @Modified
  protected void modified(Map<?, ?> props) {
    init(props);
  }

  private void init(Map<?, ?> props) {
    baseDn = OsgiUtil.toString(props.get(LDAP_BASE_DN), "");
    userFilter = OsgiUtil.toString(props.get(USER_FILTER), "");
    authzFilter = OsgiUtil.toString(props.get(AUTHZ_FILTER), "");
    createAccount = OsgiUtil.toBoolean(props.get(DECORATE_USER), DECORATE_USER_DEFAULT);
    decorateUser = OsgiUtil.toBoolean(props.get(DECORATE_USER), DECORATE_USER_DEFAULT);
    firstNameProp = OsgiUtil
        .toString(props.get(FIRST_NAME_PROP), FIRST_NAME_PROP_DEFAULT);
    lastNameProp = OsgiUtil.toString(props.get(LAST_NAME_PROP), LAST_NAME_PROP_DEFAULT);
    emailProp = OsgiUtil.toString(props.get(EMAIL_PROP), EMAIL_PROP_DEFAULT);
  }

  // ---------- AuthenticationPlugin ----------
  public boolean authenticate(Credentials credentials) throws RepositoryException {
    boolean auth = false;
    if (credentials instanceof SimpleCredentials) {
      // get application user credentials
      String appUser = connMgr.getConfig().getLdapUser();
      String appPass = connMgr.getConfig().getLdapPassword();

      // get user credentials
      SimpleCredentials sc = (SimpleCredentials) credentials;
<<<<<<< HEAD
      
      if ("admin".equals(sc.getUserID())) {
    	  return false;
      }
      
      long timeStart = System.currentTimeMillis();
      
=======

      if ("admin".equals(sc.getUserID())) {
    	  return false;
      }

      long timeStart = System.currentTimeMillis();

>>>>>>> fd87d93b
      String userDn = LdapUtil.escapeLDAPSearchFilter(userFilter.replace("{}",
          sc.getUserID()));
      String userPass = new String(sc.getPassword());

      LDAPConnection conn = null;
      try {
        // 0) Get a connection to the server
        try {
          conn = connMgr.getConnection();
          log.debug("Connected to LDAP server");
        } catch (LDAPException e) {
          throw new IllegalStateException("Unable to connect to LDAP server ["
              + connMgr.getConfig().getLdapHost() + "]");
        }

        // 1) Bind as app user
        try {
          conn.bind(LDAPConnection.LDAP_V3, appUser, appPass.getBytes(UTF8));
          log.debug("Bound as application user");
        } catch (LDAPException e) {
          throw new IllegalArgumentException("Can't bind application user [" + appUser
              + "]", e);
        }

        // 2) Search for username (not authz).
        // If search fails, log/report invalid username or password.
        LDAPSearchResults results = conn.search(baseDn, LDAPConnection.SCOPE_SUB, userDn,
            null, true);
        if (results.hasMore()) {
          log.debug("Found user via search");
        } else {
          throw new IllegalArgumentException("Can't find user [" + userDn + "]");
        }

        // 3) Bind as user.
        // If bind fails, log/report invalid username or password.

        // value is set below. define here for use in authz check.
        String userEntryDn = null;
        try {
          // KERN-776 Resolve the user DN from the search results and check for an aliased
          // entry
          LDAPEntry userEntry = results.next();
          LDAPAttribute objectClass = userEntry.getAttribute("objectClass");

          if ("aliasObject".equals(objectClass.getStringValue())) {
            LDAPAttribute aliasDN = userEntry.getAttribute("aliasedObjectName");
            userEntryDn = aliasDN.getStringValue();
          } else {
            userEntryDn = userEntry.getDN();
          }

          conn.bind(LDAPConnection.LDAP_V3, userEntryDn, userPass.getBytes(UTF8));
          log.debug("Bound as user");
        } catch (LDAPException e) {
          log.warn("Can't bind user [{}]", userDn);
          throw e;
        }

        if (authzFilter.length() > 0) {
          // 4) Return to app user
          try {
            conn.bind(LDAPConnection.LDAP_V3, appUser, appPass.getBytes(UTF8));
            log.debug("Rebound as application user");
          } catch (LDAPException e) {
            throw new IllegalArgumentException("Can't bind application user [" + appUser
                + "]");
          }

          // 5) Search user DN with authz filter
          // If search fails, log/report that user is not authorized
          String userAuthzFilter = "(&(" + userEntryDn + ")(" + authzFilter + "))";
          results = conn.search(baseDn, LDAPConnection.SCOPE_SUB, userAuthzFilter, null,
              true);
          if (results.hasMore()) {
            log.debug("Found user + authz filter via search");
          } else {
            throw new IllegalArgumentException("User not authorized [" + userDn + "]");
          }
        }

        // FINALLY!
        auth = true;
        log.info("User [{}] authenticated with LDAP in {}ms", userDn, System.currentTimeMillis() - timeStart);
<<<<<<< HEAD
=======

        if (createAccount) {
          ensureJcrUser(sc.getUserID(), conn);
        }
>>>>>>> fd87d93b
      } catch (Exception e) {
        log.warn(e.getMessage(), e);
      } finally {
        connMgr.returnConnection(conn);
      }
    }
    return auth;
  }

  /**
   * {@inheritDoc}
   *
   * @see org.apache.sling.commons.auth.spi.AuthenticationFeedbackHandler#authenticationSucceeded(javax.servlet.http.HttpServletRequest,
   *      javax.servlet.http.HttpServletResponse,
   *      org.apache.sling.commons.auth.spi.AuthenticationInfo)
   */
  public Authorizable ensureJcrUser(String userId, LDAPConnection conn) throws Exception {
    Session session = slingRepository.loginAdministrative(null);
    UserManager um = AccessControlUtil.getUserManager(session);
    Authorizable auth = um.getAuthorizable(userId);

    if (auth == null) {
      String password = RandomStringUtils.random(8);
      auth = um.createUser(userId, password);

      ValueFactory vf = session.getValueFactory();
      auth.setProperty(
          "path",
          vf.createValue(((ItemBasedPrincipal) auth.getPrincipal()).getPath().substring(
              UserConstants.USER_REPO_LOCATION.length())));

      if (decorateUser) {
        decorateUser(session, auth, conn);
      }

      String userPath = AuthorizableResourceProvider.SYSTEM_USER_MANAGER_USER_PREFIX
          + auth.getID();
      authzPostProcessorService.process(auth, session, Modification.onCreated(userPath));
    }
    return auth;
  }

  /**
   * Decorate the user with extra information.
   *
   * @param session
   * @param user
   */
  private void decorateUser(Session session, Authorizable user, LDAPConnection conn)
      throws RepositoryException {
    try {
      // fix up the user dn to search
      String userDn = LdapUtil.escapeLDAPSearchFilter(userFilter.replace("{}",
          user.getID()));

      // get a connection to LDAP
      LDAPSearchResults results = conn.search(baseDn, LDAPConnection.SCOPE_SUB, userDn,
          new String[] { firstNameProp, lastNameProp, emailProp }, false);
      if (results.hasMore()) {
        LDAPEntry entry = results.next();
        ValueFactory vf = session.getValueFactory();

        String firstName = entry.getAttribute(firstNameProp).getStringValue();
        String lastName = entry.getAttribute(lastNameProp).getStringValue();
        String email = entry.getAttribute(emailProp).getStringValue();

        user.setProperty("firstName", vf.createValue(firstName));
        user.setProperty("lastName", vf.createValue(lastName));
        user.setProperty("email", vf.createValue(email));
      } else {
        log.warn("Can't find user [" + userDn + "]");
      }
    } catch (LDAPException e) {
      log.warn(e.getMessage(), e);
    } catch (RepositoryException e) {
      log.warn(e.getMessage(), e);
    }
  }
}<|MERGE_RESOLUTION|>--- conflicted
+++ resolved
@@ -154,23 +154,13 @@
 
       // get user credentials
       SimpleCredentials sc = (SimpleCredentials) credentials;
-<<<<<<< HEAD
-      
+
       if ("admin".equals(sc.getUserID())) {
     	  return false;
       }
-      
+
       long timeStart = System.currentTimeMillis();
-      
-=======
-
-      if ("admin".equals(sc.getUserID())) {
-    	  return false;
-      }
-
-      long timeStart = System.currentTimeMillis();
-
->>>>>>> fd87d93b
+
       String userDn = LdapUtil.escapeLDAPSearchFilter(userFilter.replace("{}",
           sc.getUserID()));
       String userPass = new String(sc.getPassword());
@@ -255,13 +245,10 @@
         // FINALLY!
         auth = true;
         log.info("User [{}] authenticated with LDAP in {}ms", userDn, System.currentTimeMillis() - timeStart);
-<<<<<<< HEAD
-=======
 
         if (createAccount) {
           ensureJcrUser(sc.getUserID(), conn);
         }
->>>>>>> fd87d93b
       } catch (Exception e) {
         log.warn(e.getMessage(), e);
       } finally {
