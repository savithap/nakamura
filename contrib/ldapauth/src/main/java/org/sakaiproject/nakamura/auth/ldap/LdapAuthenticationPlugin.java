/*
 * Licensed to the Sakai Foundation (SF) under one
 * or more contributor license agreements. See the NOTICE file
 * distributed with this work for additional information
 * regarding copyright ownership. The SF licenses this file
 * to you under the Apache License, Version 2.0 (the
 * "License"); you may not use this file except in compliance
 * with the License. You may obtain a copy of the License at
 *
 *     http://www.apache.org/licenses/LICENSE-2.0
 *
 * Unless required by applicable law or agreed to in writing,
 * software distributed under the License is distributed on an
 * "AS IS" BASIS, WITHOUT WARRANTIES OR CONDITIONS OF ANY
 * KIND, either express or implied. See the License for the
 * specific language governing permissions and limitations under the License.
 */
package org.sakaiproject.nakamura.auth.ldap;

import com.novell.ldap.LDAPAttribute;
import com.novell.ldap.LDAPConnection;
import com.novell.ldap.LDAPEntry;
import com.novell.ldap.LDAPException;
import com.novell.ldap.LDAPSearchResults;

import org.apache.felix.scr.annotations.Activate;
import org.apache.felix.scr.annotations.Component;
import org.apache.felix.scr.annotations.Modified;
import org.apache.felix.scr.annotations.Property;
import org.apache.felix.scr.annotations.Reference;
import org.apache.felix.scr.annotations.Service;
import org.apache.sling.commons.osgi.OsgiUtil;
import org.apache.sling.jcr.jackrabbit.server.security.AuthenticationPlugin;
import org.sakaiproject.nakamura.api.ldap.LdapConnectionManager;
import org.sakaiproject.nakamura.api.ldap.LdapUtil;
import org.slf4j.Logger;
import org.slf4j.LoggerFactory;

import java.util.Map;

import javax.jcr.Credentials;
import javax.jcr.RepositoryException;
import javax.jcr.SimpleCredentials;

/**
 * Authentication plugin for verifying a user against an LDAP instance.
 */
@Component(metatype = true, immediate = true)
@Service(value = LdapAuthenticationPlugin.class)
public class LdapAuthenticationPlugin implements AuthenticationPlugin {

  private static final Logger log = LoggerFactory
      .getLogger(LdapAuthenticationPlugin.class);

  private static final String UTF8 = "UTF-8";

  @Property(value = "o=sakai")
  static final String LDAP_BASE_DN = "sakai.auth.ldap.baseDn";
  private String baseDn;

  @Property(value = "uid={}")
  static final String USER_FILTER = "sakai.auth.ldap.filter.user";
  private String userFilter;

  /**
   * Filter applied to make sure user has the required authorization (ie. attributes).
   */
  @Property(value = "(&(allowSakai=true))")
  static final String AUTHZ_FILTER = "sakai.auth.ldap.filter.authz";
  private String authzFilter;

  @Reference
  private LdapConnectionManager connMgr;

  public LdapAuthenticationPlugin() {
  }

  LdapAuthenticationPlugin(LdapConnectionManager connMgr) {
    this.connMgr = connMgr;
  }

  @Activate
  protected void activate(Map<?, ?> props) {
    init(props);
  }

  @Modified
  protected void modified(Map<?, ?> props) {
    init(props);
  }

  private void init(Map<?, ?> props) {
    baseDn = OsgiUtil.toString(props.get(LDAP_BASE_DN), "");
    userFilter = OsgiUtil.toString(props.get(USER_FILTER), "");
    authzFilter = OsgiUtil.toString(props.get(AUTHZ_FILTER), "");
  }

  public boolean authenticate(Credentials credentials) throws RepositoryException {
    boolean auth = false;
    if (credentials instanceof SimpleCredentials) {
      // get application user credentials
      String appUser = connMgr.getConfig().getLdapUser();
      String appPass = connMgr.getConfig().getLdapPassword();

      // get user credentials
      SimpleCredentials sc = (SimpleCredentials) credentials;
      
      if ("admin".equals(sc.getUserID())) {
    	  return false;
      }
      
<<<<<<< HEAD
      
=======
>>>>>>> aae1bb22
      long timeStart = System.currentTimeMillis();
      
      String userDn = LdapUtil.escapeLDAPSearchFilter(userFilter.replace("{}",
          sc.getUserID()));
      String userPass = new String(sc.getPassword());

      LDAPConnection conn = null;
      try {
        // 0) Get a connection to the server
        try {
          conn = connMgr.getConnection();
          log.debug("Connected to LDAP server");
        } catch (LDAPException e) {
          throw new IllegalStateException("Unable to connect to LDAP server ["
              + connMgr.getConfig().getLdapHost() + "]");
        }

        // 1) Bind as app user
        try {
          conn.bind(LDAPConnection.LDAP_V3, appUser, appPass.getBytes(UTF8));
          log.debug("Bound as application user");
        } catch (LDAPException e) {
          throw new IllegalArgumentException("Can't bind application user [" + appUser
              + "]", e);
        }

        // 2) Search for username (not authz).
        // If search fails, log/report invalid username or password.
        LDAPSearchResults results = conn.search(baseDn, LDAPConnection.SCOPE_SUB, userDn,
            null, true);
        if (results.hasMore()) {
          log.debug("Found user via search");
        } else {
          throw new IllegalArgumentException("Can't find user [" + userDn + "]");
        }

        // 3) Bind as user.
        // If bind fails, log/report invalid username or password.

        // value is set below. define here for use in authz check.
        String userEntryDn = null;
        try {
          // KERN-776 Resolve the user DN from the search results and check for an aliased
          // entry
          LDAPEntry userEntry = results.next();
          LDAPAttribute objectClass = userEntry.getAttribute("objectClass");

          if ("aliasObject".equals(objectClass.getStringValue())) {
            LDAPAttribute aliasDN = userEntry.getAttribute("aliasedObjectName");
            userEntryDn = aliasDN.getStringValue();
          } else {
            userEntryDn = userEntry.getDN();
          }

          conn.bind(LDAPConnection.LDAP_V3, userEntryDn, userPass.getBytes(UTF8));
          log.debug("Bound as user");
        } catch (LDAPException e) {
          log.warn("Can't bind user [{}]", userDn);
          throw e;
        }

        if (authzFilter.length() > 0) {
          // 4) Return to app user
          try {
            conn.bind(LDAPConnection.LDAP_V3, appUser, appPass.getBytes(UTF8));
            log.debug("Rebound as application user");
          } catch (LDAPException e) {
            throw new IllegalArgumentException("Can't bind application user [" + appUser
                + "]");
          }

          // 5) Search user DN with authz filter
          // If search fails, log/report that user is not authorized
          String userAuthzFilter = "(&(" + userEntryDn + ")(" + authzFilter + "))";
          results = conn.search(baseDn, LDAPConnection.SCOPE_SUB, userAuthzFilter, null,
              true);
          if (results.hasMore()) {
            log.debug("Found user + authz filter via search");
          } else {
            throw new IllegalArgumentException("User not authorized [" + userDn + "]");
          }
        }

        // FINALLY!
        auth = true;
        log.info("User [{}] authenticated with LDAP in {}ms", userDn, System.currentTimeMillis() - timeStart);
      } catch (Exception e) {
        log.warn(e.getMessage(), e);
      } finally {
        connMgr.returnConnection(conn);
      }
    }
    return auth;
  }
}<|MERGE_RESOLUTION|>--- conflicted
+++ resolved
@@ -109,10 +109,6 @@
     	  return false;
       }
       
-<<<<<<< HEAD
-      
-=======
->>>>>>> aae1bb22
       long timeStart = System.currentTimeMillis();
       
       String userDn = LdapUtil.escapeLDAPSearchFilter(userFilter.replace("{}",
