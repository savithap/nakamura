--- conflicted
+++ resolved
@@ -85,11 +85,7 @@
     <dependency>
       <groupId>org.sakaiproject.nakamura</groupId>
       <artifactId>org.sakaiproject.nakamura.utils</artifactId>
-<<<<<<< HEAD
       <version>0.7-SNAPSHOT</version>
-=======
-      <version>0.5</version>
->>>>>>> fd87d93b
     </dependency>
   </dependencies>
 </project>