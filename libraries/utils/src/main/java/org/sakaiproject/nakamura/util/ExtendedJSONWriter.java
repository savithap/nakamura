/*
 * Licensed to the Sakai Foundation (SF) under one
 * or more contributor license agreements. See the NOTICE file
 * distributed with this work for additional information
 * regarding copyright ownership. The SF licenses this file
 * to you under the Apache License, Version 2.0 (the
 * "License"); you may not use this file except in compliance
 * with the License. You may obtain a copy of the License at
 *
 *     http://www.apache.org/licenses/LICENSE-2.0
 *
 * Unless required by applicable law or agreed to in writing,
 * software distributed under the License is distributed on an
 * "AS IS" BASIS, WITHOUT WARRANTIES OR CONDITIONS OF ANY
 * KIND, either express or implied. See the License for the
 * specific language governing permissions and limitations under the License.
 */
package org.sakaiproject.nakamura.util;

import org.apache.sling.api.resource.ValueMap;
import org.apache.sling.commons.json.JSONException;
import org.apache.sling.commons.json.io.JSONWriter;
import org.sakaiproject.nakamura.api.lite.StorageClientUtils;
import org.sakaiproject.nakamura.api.lite.content.Content;

import java.io.Writer;
import java.util.Collection;
import java.util.Map;
import java.util.Map.Entry;

import javax.jcr.Node;
import javax.jcr.NodeIterator;
import javax.jcr.Property;
import javax.jcr.PropertyIterator;
import javax.jcr.PropertyType;
import javax.jcr.RepositoryException;
import javax.jcr.Value;
import javax.jcr.ValueFormatException;
import javax.jcr.nodetype.PropertyDefinition;

public class ExtendedJSONWriter extends JSONWriter {

  public ExtendedJSONWriter(Writer w) {
    super(w);
  }


  public void valueMap(Map<String, Object> valueMap) throws JSONException {
    ExtendedJSONWriter.writeValueMap(this, valueMap);
  }


  public static void writeValueMap(JSONWriter writer, Map<String, ?> valueMap) throws JSONException {
    writer.object();
    writeValueMapInternals(writer, valueMap);
    writer.endObject();
  }

  /**
   * This will output the key value pairs of a value map as JSON without opening and
   * closing braces, you will need to call object() and endObject() yourself but you can
   * use this to allow appending onto the end of the existing data
   *
   * @param valueMap
   *          any ValueMap (cannot be null)
   * @throws JSONException
   *           on failure
   */
  public void valueMapInternals(Map<String, Object> valueMap) throws JSONException {
    ExtendedJSONWriter.writeValueMapInternals(this,valueMap);
  }
  public static void writeValueMapInternals(JSONWriter writer, Map<String, ?> valueMap) throws JSONException {
    if (valueMap != null) {
      for (Entry<String,?> e : valueMap.entrySet()) {
        writer.key(e.getKey());
        writeValueInternal(writer, e.getValue());
      }
    }
  }

  @SuppressWarnings("unchecked")
  private static void writeValueInternal(JSONWriter writer, Object entryValue) throws JSONException {
    if (entryValue instanceof Object[]) {
      writer.array();
      Object[] objects = (Object[]) entryValue;
      for (Object object : objects) {
        writeValueInternal(writer, object);
      }
      writer.endArray();
    } else if (entryValue instanceof Collection<?>) {
      Collection<Object> c = (Collection<Object>) entryValue;
      if ( c.size() == 1) {
        writeValueInternal(writer, c.iterator().next());
      } else{
        writer.array();
        for (Object object : c) {
          writeValueInternal(writer, object);
        }
        writer.endArray();
      }
    } else if (entryValue instanceof ValueMap || entryValue instanceof Map<?, ?>) {
      ExtendedJSONWriter.writeValueMap(writer, (Map<String, ?>) entryValue);
    }
    else {
      writer.value(entryValue);
    }
  }

  public static void writeNodeContentsToWriter(JSONWriter write, Node node)
      throws RepositoryException, JSONException {
    // Since removal of bigstore we add in jcr:path and jcr:name
    write.key("jcr:path");
    write.value(PathUtils.translateAuthorizablePath(node.getPath()));
    write.key("jcr:name");
    write.value(node.getName());

    PropertyIterator properties = node.getProperties();
    while (properties.hasNext()) {
      Property prop = properties.nextProperty();
      String name = prop.getName();
      write.key(name);
      PropertyDefinition propertyDefinition = prop.getDefinition();
      int propertyType = prop.getType();
      if ( PropertyType.BINARY == propertyType ) {
        if (propertyDefinition.isMultiple()) {
          write.array();
          for (long l : prop.getLengths()) {
            write.value("binary-length:"+String.valueOf(l));
          }
          write.endArray();
        } else {
          write.value("binary-length:"+String.valueOf(prop.getLength()));
        }
      } else {
        if (propertyDefinition.isMultiple()) {
          Value[] values = prop.getValues();
          write.array();
          for (Value value : values) {
            Object ovalue = stringValue(value);
            if (isUserPath(name, ovalue)) {
              write.value(PathUtils.translateAuthorizablePath(ovalue));
            } else {
              write.value(ovalue);
            }
          }
          write.endArray();
        } else {
          Object value = stringValue(prop.getValue());
          if (isUserPath(name, value)) {
            write.value(PathUtils.translateAuthorizablePath(value));
          } else {
            write.value(value);
          }
        }
      }
    }
  }

  public static void writeNodeContentsToWriter(JSONWriter write, Content content)
      throws JSONException {
    // Since removal of bigstore we add in jcr:path and jcr:name
    write.key("jcr:path");
    write.value(PathUtils.translateAuthorizablePath(content.getPath()));
    write.key("jcr:name");
    write.value(StorageClientUtils.getObjectName(content.getPath()));

    Map<String, Object> props = content.getProperties();
    for (Entry<String, Object> prop : props.entrySet()) {
      String propName = prop.getKey();
<<<<<<< HEAD
      Object propValue = prop.getValue();
=======
      String[] values = StorageClientUtils.toStringArray(prop.getValue());
      String value = (values.length > 1) ? null : values[0];
>>>>>>> 12257bb0

      write.key(propName);
      if (isUserPath(propName, value)) {
        write.value(PathUtils.translateAuthorizablePath(value));
      } else {
        if (value != null) {
          write.value(value);
        } else {
          write.array();
          for (String v : values) {
            write.value(v);
          }
          write.endArray();
        }
      }
    }
  }
  
  @Override
  public JSONWriter value(Object object) throws JSONException {
    if ( object instanceof Object[]) {
      Object[] oarray = (Object[]) object;
    if (  oarray.length > 0 ) {
      if ( oarray.length == 1) {
        value(oarray[0]);
      } else {
        array();
        for ( Object o : oarray) {
          value(o);
        }
        endArray();
      }
    }
    return this;
    } else {
      return super.value(object);
    }
  }

  private static boolean isUserPath(String name, Object value) {
    if ("jcr:path".equals(name) || "path".equals(name) || "userProfilePath".equals(name)) {
      String s = String.valueOf(value);
      if (s != null && s.length() > 4) {
        if (s.charAt(0) == '/' && s.charAt(1) == '_') {
          if (s.startsWith("/_user/") || s.startsWith("/_group/") || s.startsWith("a:")) {
            return true;
          }
        }
      }
    }
    return false;
  }

  public static void writeNodeToWriter(JSONWriter write, Node node) throws JSONException,
      RepositoryException {
    writeNodeTreeToWriter(write, node, false, 0);
  }

  private static Object stringValue(Value value) throws ValueFormatException,
      IllegalStateException, RepositoryException {
    switch (value.getType()) {
    case PropertyType.STRING:
    case PropertyType.NAME:
    case PropertyType.REFERENCE:
    case PropertyType.PATH:
      return value.getString();
    case PropertyType.BOOLEAN:
      return value.getBoolean();
    case PropertyType.LONG:
      return value.getLong();
    case PropertyType.DOUBLE:
      return value.getDouble();
    case PropertyType.DATE:
      return DateUtils.iso8601(value.getDate());
    default:
      return value.toString();
    }
  }

  public void node(Node node) throws JSONException, RepositoryException {
    ExtendedJSONWriter.writeNodeToWriter(this, node);
  }

  /**
   * Represent an entire JCR tree in JSON format. Convenience method for
   * writeNodeTreeToWriter(write, node, false, -1, -1).
   *
   * @param write
   *          The {@link JSONWriter writer} to send the data to.
   * @param node
   *          The node and it's subtree to output. Note: The properties of this node will
   *          be outputted as well.
   * @throws RepositoryException
   * @throws JSONException
   */
  public static void writeNodeTreeToWriter(JSONWriter write, Node node)
      throws RepositoryException, JSONException {
      writeNodeTreeToWriter(write, node, false, -1, -1);
  }

  /**
   * Represent an entire JCR tree in JSON format. Convenience method for
   * writeNodeTreeToWriter(write, node, objectInProgress, -1, -1).
   *
   * @param write
   *          The {@link JSONWriter writer} to send the data to.
   * @param node
   *          The node and it's subtree to output. Note: The properties of this node will
   *          be outputted as well.
   * @param objectInProgress
   *          use true if you don't want the method to enclose the output in fresh object braces
   * @throws RepositoryException
   * @throws JSONException
   */
  public static void writeNodeTreeToWriter(JSONWriter write, Node node, boolean objectInProgress)
      throws RepositoryException, JSONException {
    writeNodeTreeToWriter(write, node, objectInProgress, -1, -1);
  }

  /**
   * Represent an entire JCR tree in JSON format. Convenience method for
   * writeNodeTreeToWriter(write, node, false, maxDepth, 0).
   *
   * @param write
   *          The {@link JSONWriter writer} to send the data to.
   * @param node
   *          The node and it's subtree to output. Note: The properties of this node will
   *          be outputted as well.
   * @param maxDepth
   *          Maximum depth of subnodes to traverse. The properties on {@link node} are
   *          processed before this is taken into account.
   * @throws RepositoryException
   * @throws JSONException
   */
  public static void writeNodeTreeToWriter(JSONWriter write, Node node, int maxDepth)
      throws RepositoryException, JSONException {
    writeNodeTreeToWriter(write, node, false, maxDepth, 0);
  }
  public static void writeContentTreeToWriter(JSONWriter write, Content content, int maxDepth)
      throws JSONException {
    writeNodeTreeToWriter(write, content, false, maxDepth, 0);
  }

  /**
   * Represent an entire JCR tree in JSON format.
   * <p>
   * if maxDepth == 0 and objectInProgress == false, same as calling
   * {@link #writeNodeToWriter(JSONWriter, Node).
   * <p>
   * if maxDepth == 0 and objectInfProgress == true, same as calling
   * {@link #writeNodeContentsToWriter(JSONWriter, Node).
   *
   * @param write
   *          The {@link JSONWriter writer} to send the data to.
   * @param node
   *          The node and it's subtree to output. Note: The properties of this node will
   *          be outputted as well.
   * @param objectInProgress
   *          use true if you don't want the method to enclose the output in fresh object
   *          braces
   * @param maxDepth
   *          Maximum depth of subnodes to traverse. The properties on {@link node} are
   *          processed before this is taken into account.
   * @throws RepositoryException
   * @throws JSONException
   */
  public static void writeNodeTreeToWriter(JSONWriter write, Node node,
      boolean objectInProgress, int maxDepth) throws RepositoryException, JSONException {
    writeNodeTreeToWriter(write, node, objectInProgress, maxDepth, 0);
  }

  public static void writeContentTreeToWriter(JSONWriter write, Content content,
      boolean objectInProgress, int maxDepth) throws JSONException {
    writeNodeTreeToWriter(write, content, objectInProgress, maxDepth, 0);
  }

  /**
   * Represent an entire JCR tree in JSON format.
   *
   * @param write
   *          The {@link JSONWriter writer} to send the data to.
   * @param node
   *          The node and it's subtree to output. Note: The properties of this node will
   *          be outputted as well.
   * @param objectInProgress
   *          use true if you don't want the method to enclose the output in fresh object
   *          braces
   * @param maxDepth
   *          Maximum depth of subnodes to traverse. The properties on {@link node} are
   *          processed before this is taken into account.
   * @param currentLevel
   *          Internal parameter to track the current processing level.
   * @throws RepositoryException
   * @throws JSONException
   */
  protected static void writeNodeTreeToWriter(JSONWriter write, Node node,
      boolean objectInProgress, int maxDepth, int currentLevel)
      throws RepositoryException, JSONException {
    // Write this node's properties.
    if (!objectInProgress) {
      write.object();
    }
    writeNodeContentsToWriter(write, node);

    if (maxDepth == -1 || currentLevel < maxDepth) {
      // Write all the child nodes.
      NodeIterator iterator = node.getNodes();
      while (iterator.hasNext()) {
        Node childNode = iterator.nextNode();
        write.key(childNode.getName());
        writeNodeTreeToWriter(write, childNode, false, maxDepth, currentLevel + 1);
      }
    }

    if (!objectInProgress) {
      write.endObject();
    }
  }

  protected static void writeNodeTreeToWriter(JSONWriter write, Content content,
      boolean objectInProgress, int maxDepth, int currentLevel)
      throws JSONException {
    // Write this node's properties.
    if (!objectInProgress) {
      write.object();
    }
    writeNodeContentsToWriter(write, content);

    if (maxDepth == -1 || currentLevel < maxDepth) {
      // Write all the child nodes.
      for (Content child : content.listChildren()) {
        write.key(child.getPath());
        writeNodeTreeToWriter(write, child, false, maxDepth, currentLevel + 1);
      }
    }

    if (!objectInProgress) {
      write.endObject();
    }
  }


}<|MERGE_RESOLUTION|>--- conflicted
+++ resolved
@@ -167,26 +167,13 @@
     Map<String, Object> props = content.getProperties();
     for (Entry<String, Object> prop : props.entrySet()) {
       String propName = prop.getKey();
-<<<<<<< HEAD
       Object propValue = prop.getValue();
-=======
-      String[] values = StorageClientUtils.toStringArray(prop.getValue());
-      String value = (values.length > 1) ? null : values[0];
->>>>>>> 12257bb0
 
       write.key(propName);
       if (isUserPath(propName, value)) {
         write.value(PathUtils.translateAuthorizablePath(value));
       } else {
-        if (value != null) {
-          write.value(value);
-        } else {
-          write.array();
-          for (String v : values) {
-            write.value(v);
-          }
-          write.endArray();
-        }
+        write.value(value);
       }
     }
   }
@@ -195,18 +182,18 @@
   public JSONWriter value(Object object) throws JSONException {
     if ( object instanceof Object[]) {
       Object[] oarray = (Object[]) object;
-    if (  oarray.length > 0 ) {
-      if ( oarray.length == 1) {
-        value(oarray[0]);
-      } else {
-        array();
-        for ( Object o : oarray) {
-          value(o);
+      if (  oarray.length > 0 ) {
+        if ( oarray.length == 1) {
+          value(oarray[0]);
+        } else {
+          array();
+          for ( Object o : oarray) {
+            value(o);
+          }
+          endArray();
         }
-        endArray();
-      }
-    }
-    return this;
+      }
+      return this;
     } else {
       return super.value(object);
     }
