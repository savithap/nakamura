--- conflicted
+++ resolved
@@ -171,15 +171,6 @@
       String propName = prop.getKey();
       Object propValue = prop.getValue();
 
-<<<<<<< HEAD
-      Object value = firstElement(propValue);
-      if ( value != null ) {
-        write.key(propName);
-        if (isUserPath(propName, value)) {
-          write.value(PathUtils.translateAuthorizablePath(value));
-        } else if(propValue instanceof Object[]) {
-          write.value(new JSONArray(Arrays.asList((Object[])propValue)));
-=======
       write.key(propName);
       if (propValue instanceof Object[]) {
         write.array();
@@ -194,7 +185,6 @@
       } else {
         if (isUserPath(propName, propValue)) {
           write.value(PathUtils.translateAuthorizablePath(propValue));
->>>>>>> 85a54798
         } else {
           write.value(propValue);
         }
