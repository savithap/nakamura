<?xml version="1.0" encoding="UTF-8"?>
<project xmlns="http://maven.apache.org/POM/4.0.0" xmlns:xsi="http://www.w3.org/2001/XMLSchema-instance" xsi:schemaLocation="http://maven.apache.org/POM/4.0.0 http://maven.apache.org/maven-v4_0_0.xsd">
  <modelVersion>4.0.0</modelVersion>
  <groupId>org.sakaiproject.nakamura</groupId>
  <artifactId>base</artifactId>
  <version>0.5-SNAPSHOT</version>
  <packaging>pom</packaging>
  <name>Sakai Nakamura Project OSGi Experiments</name>
  <description> Nakamura Experiments to evaluate approaches and generate Proof of Concept
    implementations. </description>
  <url>http://groups.google.com/group/sakai-kernel</url>
  <inceptionYear>2008</inceptionYear>
  <prerequisites>
    <maven>2.0.7</maven>
  </prerequisites>
  <scm>
    <connection>scm:git:git://github.com/ieb/open-experiments.git</connection>
    <developerConnection>scm:git:git://git@github.com/ieb/open-experiments.git</developerConnection>
    <url>http://github.com/ieb/open-experiments/</url>
  </scm>
  <issueManagement>
    <system>jira</system>
    <url>http://jira.sakaiproject.org/jira/browse/KERN</url>
  </issueManagement>
  <profiles>
    <profile>
      <id>build</id>
      <activation>
        <activeByDefault>true</activeByDefault>
      </activation>
      <modules>
        <module>libraries/testutils</module>
        <module>libraries/utils</module>
        <module>libraries/xythos-service</module>
        <module>bundles/formauth</module>
        <module>bundles/trustedauth</module>
        <module>bundles/securityloader</module>
        <module>bundles/jpaprovider</module>
        <module>bundles/persistence</module>
        <module>bundles/configuration</module>
        <module>bundles/connections</module>
        <module>bundles/version</module>
        <module>bundles/memory</module>
        <module>bundles/jaxb</module>
        <module>bundles/jaxp-api</module>
        <module>bundles/json-lib</module>
        <module>bundles/jpa</module>
        <module>bundles/jpacore</module>
        <module>bundles/jetty-config</module>
        <module>bundles/jcr</module>
        <module>bundles/locking</module>
        <module>bundles/messaging</module>
        <module>bundles/files</module>
        <module>bundles/personal</module>
        <module>bundles/presence</module>
        <module>bundles/postprocessors</module>
        <module>bundles/resource</module>
        <module>bundles/meservice</module>
        <module>bundles/server</module>
        <module>bundles/image</module>
        <module>bundles/proxy</module>
        <module>bundles/site</module>
        <module>bundles/search</module>
        <module>bundles/discussion</module>
        <module>bundles/smtp</module>
        <module>bundles/user</module>
        <module>bundles/events</module>
        <module>bundles/batch</module>
        <module>bundles/activation-mail</module>
        <module>bundles/email-outgoing</module>
        <module>bundles/commons/commons-email</module>
        <module>bundles/commons/commons-pool</module>
        <module>bundles/commons/commons-httpclient</module>
        <module>bundles/commons/commons-codec</module>
        <module>bundles/specs/jms</module>
        <module>bundles/specs/jmx</module>
        <module>bundles/specs/ejb</module>
        <module>libraries/utils</module>
        <module>bundles/activemq</module>
        <module>bundles/activity</module>
        <module>bundles/cluster</module>
        <module>bundles/chat</module>
        <module>bundles/doc</module>
        <module>bundles/content</module>
        <module>bundles/docproxy</module>
        <module>bundles/google-collections</module>
        <module>bundles/woodstox</module>
        <module>bundles/calendar</module>
        <module>bundles/antixss</module>
<<<<<<< HEAD
        <!-- NYU contrib needs -->
        <module>contrib/ldap</module>
        <module>contrib/ldapauth</module>
        <module>contrib/xythos-remote</module>
        <!--
        <module>contrib/persondirectory</module>
        <module>contrib/urldocproxy</module>
        -->
=======
        <module>bundles/authz</module>
>>>>>>> 687a7b51
      </modules>
    </profile>
    <profile>
       <id>withContrib</id>
       <modules>
        <module>contrib/import</module>
        <module>contrib/basiclti</module>
        <module>contrib/filters</module>
        <module>contrib/mailman</module>
        <module>contrib/persondirectory</module>
        <module>contrib/casauth</module>
        <module>contrib/ldapauth</module>
        <module>contrib/ldap</module>
        <module>contrib/urldocproxy</module>
       </modules>
    </profile>
    <profile>
       <id>sandbox</id>
       <modules>
        <module>sandbox/jaxrs</module>
        <module>sandbox/scriptrunner</module>
        <module>sandbox/sessiontest</module>
       </modules>
    </profile>
    <profile>
       <!-- rebundle the standalone server, this must run after the build -->
       <id>bundle</id>
       <activation>
        <activeByDefault>true</activeByDefault>
       </activation>
       <modules>
        <module>app</module>
       </modules>
    </profile>
    <profile>
      <id>redeploy</id>
      <build>
       <plugins>
         <plugin>
          <groupId>org.apache.sling</groupId>
          <artifactId>maven-sling-plugin</artifactId>
          <executions>
            <execution>
              <id>install-bundle</id>
              <goals>
                <goal>install</goal>
              </goals>
            </execution>
          </executions>
         </plugin>
       </plugins>
      </build>
    </profile>
    <profile>
      <id>overlay-run-only</id>
      <activation>
        <activeByDefault>false</activeByDefault>
      </activation>
      <modules>
        <module>bootstrap</module>
        <module>webapps-assembly</module>
      </modules>
    </profile>
    <profile>
      <id>run-only</id>
      <activation>
        <activeByDefault>false</activeByDefault>
      </activation>
      <modules>
        <module>bootstrap</module>
        <module>webapps-assembly</module>
      </modules>
    </profile>
    <profile>
      <id>sakai-release</id>
      <build>
        <plugins>
          <!-- We want to sign the artifact, the POM, and all attached artifacts -->
          <plugin>
            <groupId>org.apache.maven.plugins</groupId>
            <artifactId>maven-gpg-plugin</artifactId>
            <configuration>
              <passphrase>${gpg.passphrase}</passphrase>
            </configuration>
            <executions>
              <execution>
                <goals>
                  <goal>sign</goal>
                </goals>
              </execution>
            </executions>
          </plugin>
          <!-- We want to deploy the artifact to a staging location for perusal -->
          <plugin>
            <inherited>true</inherited>
            <groupId>org.apache.maven.plugins</groupId>
            <artifactId>maven-deploy-plugin</artifactId>
            <configuration>
              <updateReleaseInfo>true</updateReleaseInfo>
            </configuration>
          </plugin>
          <plugin>
            <groupId>org.apache.maven.plugins</groupId>
            <artifactId>maven-source-plugin</artifactId>
            <executions>
              <execution>
                <id>attach-sources</id>
                <goals>
                  <goal>jar</goal>
                </goals>
              </execution>
            </executions>
          </plugin>
<!--
          <plugin>
            <groupId>org.apache.maven.plugins</groupId>
            <artifactId>maven-javadoc-plugin</artifactId>
            <configuration>
              <encoding>${project.build.sourceEncoding}</encoding>
            </configuration>
            <executions>
              <execution>
                <id>attach-javadocs</id>
                <goals>
                  <goal>jar</goal>
                </goals>
              </execution>
            </executions>
          </plugin>
-->
        </plugins>
      </build>
    </profile>
  </profiles>
<!-- ===================================================================== -->
<!-- M A I L I N G L I S T S -->
<!-- ===================================================================== -->
  <mailingLists>
    <mailingList>
      <name>Sakai Nakamura Dev List</name>
      <subscribe>sakai-nakamura-subscribe@groups.google.com</subscribe>
      <unsubscribe>sakai-nakamura-unsubscribe@groups.google.com</unsubscribe>
      <post>sakai-nakamura@groups.google.com</post>
      <archive>http://groups.google.com/sakai-nakamura/</archive>
    </mailingList>
  </mailingLists>
<!-- ====================================================================== -->
<!-- B U I L D -->
<!-- ====================================================================== -->
  <properties>
    <project.build.sourceEncoding>UTF-8</project.build.sourceEncoding>
    <slf4j.version>1.5.10</slf4j.version>
  </properties>
  <build>
    <defaultGoal>install</defaultGoal>
    <plugins>
      <plugin>
        <groupId>org.apache.maven.plugins</groupId>
        <artifactId>maven-scm-plugin</artifactId>
        <version>1.1</version>
        <dependencies>
          <dependency>
            <groupId>org.apache.maven.scm</groupId>
            <artifactId>maven-scm-provider-gitexe</artifactId>
            <version>1.2</version>
          </dependency>
        </dependencies>
      </plugin>
      <plugin>
        <groupId>org.apache.maven.plugins</groupId>
        <artifactId>maven-surefire-plugin</artifactId>
        <configuration>
          <redirectTestOutputToFile>true</redirectTestOutputToFile>
        </configuration>
      </plugin>
      <plugin>
        <groupId>org.apache.maven.plugins</groupId>
        <artifactId>maven-war-plugin</artifactId>
        <version>2.1-beta-1</version>
      </plugin>
      <plugin>
        <groupId>org.apache.maven.plugins </groupId>
        <artifactId>maven-eclipse-plugin</artifactId>
        <version>2.7</version>
<!--
          <configuration>
          <projectNameTemplate>${project.groupId}-${project.artifactId}</projectNameTemplate>
          </configuration>
        -->
      </plugin>
      <plugin>
        <groupId>org.apache.maven.plugins</groupId>
        <artifactId>maven-dependency-plugin</artifactId>
        <version>2.1</version>
      </plugin>
      <plugin>
        <groupId>org.apache.maven.plugins</groupId>
        <artifactId>maven-compiler-plugin</artifactId>
        <version>2.0.2</version>
        <configuration>
          <source>1.5</source>
          <target>1.5</target>
          <showDeprecation>true</showDeprecation>
          <compilerArgument>-Xlint:unchecked,deprecation,fallthrough,finally</compilerArgument>
          <fork>true</fork>
          <encoding>${project.build.sourceEncoding}</encoding>
        </configuration>
      </plugin>
      <plugin>
        <artifactId>maven-source-plugin</artifactId>
        <executions>
          <execution>
            <id>attach-sources</id>
            <phase>package</phase>
            <goals>
              <goal>jar</goal>
            </goals>
          </execution>
        </executions>
        <configuration>
          <excludeResources>true</excludeResources>
          <attach>true</attach>
        </configuration>
      </plugin>

      <plugin>
        <groupId>org.apache.maven.plugins</groupId>
        <artifactId>maven-resources-plugin</artifactId>
        <version>2.4.1</version>
        <configuration>
          <encoding>${project.build.sourceEncoding}</encoding>
        </configuration>
      </plugin>
      <plugin>
        <groupId>org.codehaus.mojo</groupId>
        <artifactId>cobertura-maven-plugin</artifactId>
        <version>2.2</version>
        <configuration>
          <check>
            <haltOnFailure>false</haltOnFailure>
            <regexes>
              <regex>
                <pattern>org.sakaiproject.nakamura.*</pattern>
                <branchRate>90</branchRate>
                <lineRate>90</lineRate>
              </regex>
            </regexes>
          </check>
          <instrumentation>
            <includes>
              <include>org/sakaiproject/nakamura/**/*.class</include>
            </includes>
          </instrumentation>
        </configuration>
        <executions>
          <execution>
            <id>clean</id>
            <phase>pre-site</phase>
            <goals>
              <goal>clean</goal>
            </goals>
          </execution>
          <execution>
            <id>instrument</id>
            <phase>site</phase>
            <goals>
              <goal>instrument</goal>
              <goal>cobertura</goal>
              <goal>check</goal>
            </goals>
          </execution>
        </executions>
      </plugin>
      <plugin>
        <groupId>org.apache.maven.plugins</groupId>
        <artifactId>maven-release-plugin</artifactId>
        <version>2.0-beta-9</version>
        <configuration>
          <useReleaseProfile>false</useReleaseProfile>
          <goals>deploy</goals>
          <arguments>-Psakai-release</arguments>
        </configuration>
      </plugin>
    </plugins>
    <pluginManagement>
      <plugins>
        <plugin>
          <groupId>org.apache.maven.plugins</groupId>
          <artifactId>maven-assembly-plugin</artifactId>
          <version>2.2-beta-2</version>
        </plugin>
<!-- We want to package up license resources in the JARs produced -->
        <plugin>
          <groupId>org.apache.maven.plugins</groupId>
          <artifactId>maven-remote-resources-plugin</artifactId>
          <executions>
            <execution>
              <goals>
                <goal>process</goal>
              </goals>
              <configuration>
                <resourceBundles>
                  <resourceBundle>org.apache:apache-jar-resource-bundle:1.3</resourceBundle>
                </resourceBundles>
              </configuration>
            </execution>
          </executions>
        </plugin>
        <plugin>
          <groupId>org.apache.felix</groupId>
          <artifactId>maven-scr-plugin</artifactId>
          <version>1.4.4</version>
          <dependencies>
            <dependency>
              <groupId>org.slf4j</groupId>
              <artifactId>slf4j-simple</artifactId>
              <version>1.5.2</version>
            </dependency>
          </dependencies>
          <executions>
            <execution>
              <id>generate-scr-scrdescriptor</id>
              <goals>
                <goal>scr</goal>
              </goals>
            </execution>
          </executions>
        </plugin>
        <plugin>
          <groupId>org.apache.felix</groupId>
          <artifactId>maven-bundle-plugin</artifactId>
          <version>2.0.1</version>
          <inherited>true</inherited>
          <configuration>
            <instructions>
              <Bundle-Category>sakai-nakamura</Bundle-Category>
              <Bundle-DocURL>
                http://groups.google.com/group/sakai-nakamura
              </Bundle-DocURL>
              <Bundle-Vendor>The Sakai Foundation</Bundle-Vendor>
              <Bundle-SymbolicName>${pom.artifactId}</Bundle-SymbolicName>
            </instructions>
          </configuration>
        </plugin>
        <plugin>
          <groupId>org.mortbay.jetty</groupId>
          <artifactId>maven-jetty-plugin</artifactId>
          <version>6.1.9</version>
        </plugin>
<!--
          set versions of common plugins for reproducibility, ordered alphabetically
        -->
        <plugin>
          <groupId>org.apache.maven.plugins</groupId>
          <artifactId>maven-deploy-plugin</artifactId>
          <version>2.4</version>
        </plugin>
        <plugin>
          <groupId>org.apache.maven.plugins</groupId>
          <artifactId>maven-install-plugin</artifactId>
          <version>2.3</version>
        </plugin>
        <plugin>
          <groupId>org.apache.maven.plugins</groupId>
          <artifactId>maven-gpg-plugin</artifactId>
          <version>1.0-alpha-4</version>
        </plugin>
        <plugin>
          <groupId>org.apache.maven.plugins</groupId>
          <artifactId>maven-jar-plugin</artifactId>
          <version>2.1</version>
          <configuration>
            <archive>
              <manifest>
                <addDefaultSpecificationEntries>true</addDefaultSpecificationEntries>
                <addDefaultImplementationEntries>true</addDefaultImplementationEntries>
              </manifest>
            </archive>
          </configuration>
        </plugin>
        <plugin>
          <groupId>org.apache.maven.plugins</groupId>
          <artifactId>maven-javadoc-plugin</artifactId>
          <version>2.6.1</version>
          <configuration>
            <source>1.5</source>
            <target>1.5</target>
          </configuration>
        </plugin>
        <plugin>
          <groupId>org.apache.maven.plugins</groupId>
          <artifactId>maven-remote-resources-plugin</artifactId>
          <version>1.0-alpha-6</version>
        </plugin>
        <plugin>
          <groupId>org.apache.maven.plugins</groupId>
          <artifactId>maven-site-plugin</artifactId>
          <version>2.0.1</version>
        </plugin>
        <plugin>
          <groupId>org.apache.maven.plugins</groupId>
          <artifactId>maven-source-plugin</artifactId>
          <version>2.0.4</version>
        </plugin>
        <plugin>
          <groupId>org.apache.maven.plugins</groupId>
          <artifactId>maven-surefire-plugin</artifactId>
          <version>2.3</version>
        </plugin>
        <plugin>
          <groupId>org.codehaus.mojo</groupId>
          <artifactId>cobertura-maven-plugin</artifactId>
          <version>2.2</version>
        </plugin>
        <plugin>
          <groupId>org.apache.sling</groupId>
          <artifactId>maven-launchpad-plugin</artifactId>
          <version>2.0.6</version>
        </plugin>
      </plugins>
    </pluginManagement>
  </build>
<!-- ====================================================================== -->
<!-- R E P O R T I N G -->
<!-- ====================================================================== -->
  <reporting>
    <plugins>
      <plugin>
        <groupId>org.codehaus.mojo</groupId>
        <artifactId>findbugs-maven-plugin</artifactId>
        <version>1.2</version>
      </plugin>
      <plugin>
        <groupId>org.apache.maven.plugins</groupId>
        <artifactId>maven-checkstyle-plugin</artifactId>
        <configuration>
          <configLocation>site/checkstyle.xml</configLocation>
        </configuration>
      </plugin>
      <plugin>
        <groupId>org.codehaus.mojo</groupId>
        <artifactId>cobertura-maven-plugin</artifactId>
      </plugin>
      <plugin>
        <groupId>org.apache.maven.plugins</groupId>
        <artifactId>maven-javadoc-plugin</artifactId>
        <configuration>
          <aggregate>true</aggregate>
          <links>
            <link>http://java.sun.com/j2se/1.5.0/docs/api</link>
            <link>http://java.sun.com/products/servlet/2.3/javadoc/</link>
            <link>http://www.json.org/javadoc/</link>
            <link>http://junit.sourceforge.net/javadoc/</link>
          </links>
        </configuration>
      </plugin>
      <plugin>
        <groupId>org.codehaus.mojo</groupId>
        <artifactId>jxr-maven-plugin</artifactId>
      </plugin>
      <plugin>
        <groupId>org.codehaus.mojo</groupId>
        <artifactId>jdepend-maven-plugin</artifactId>
      </plugin>
      <plugin>
        <groupId>org.codehaus.mojo</groupId>
        <artifactId>taglist-maven-plugin</artifactId>
        <configuration>
          <tags>
            <tag>TODO</tag>
            <tag>FIXME</tag>
            <tag>@todo</tag>
            <tag>@deprecated</tag>
          </tags>
        </configuration>
      </plugin>
      <plugin>
        <groupId>org.apache.maven.plugins</groupId>
        <artifactId>maven-surefire-report-plugin</artifactId>
      </plugin>
<!--
        <plugin> <groupId>org.codehaus.mojo</groupId> <artifactId>rat-maven-plugin</artifactId>
        <version>1.0-alpha-3</version> <configuration> <includes> <include>**/*.java</include>
        </includes> </configuration> </plugin>
      -->
      <plugin>
        <groupId>org.codehaus.mojo</groupId>
        <artifactId>versions-maven-plugin</artifactId>
        <version>1.1</version>
        <reportSets>
          <reportSet>
            <reports>
              <report>dependency-updates-report</report>
              <report>plugin-updates-report</report>
              <report>property-updates-report</report>
            </reports>
          </reportSet>
        </reportSets>
      </plugin>
    </plugins>
  </reporting>
<!-- ====================================================================== -->
<!-- D I S T R I B U T I O N M A N A G E M E N T -->
<!-- ====================================================================== -->
  <distributionManagement> 
    <downloadUrl>http://source.sakaiproject.org/maven2/</downloadUrl> 
    <snapshotRepository> 
       <uniqueVersion>false</uniqueVersion> 
       <id>sakai-maven-snapshots-scp</id> 
       <name>Sakai snapshot Repo</name> 
       <url>scp://source.sakaiproject.org/var/www/html/maven2-snapshots</url> 
       <layout>default</layout> 
    </snapshotRepository> 
    <repository> 
      <uniqueVersion>false</uniqueVersion> 
      <id>sakai-maven2-scp</id> 
      <name>Sakai maven2 repository</name> 
      <url>scp://source.sakaiproject.org/var/www/html/maven2</url> 
      <layout>default</layout> 
    </repository> 
    <site> 
      <id>sakai-site</id> 
      <name>Sakai release Site</name> 
      <url>scp://source.sakaiproject.org/var/www/html/release/nakamura/${project.version}</url> 
    </site> 
  </distributionManagement>
<!-- ====================================================================== -->
<!-- R E P O S I T O R I E S -->
<!-- ====================================================================== -->
  <repositories>
    <repository>
      <id>maven repo</id>
      <name>maven repo</name>
      <url>http://repo1.maven.org/maven2/</url>
      <snapshots>
        <enabled>false</enabled>
      </snapshots>
      <releases>
        <enabled>true</enabled>
      </releases>
    </repository>
    <repository>
      <id>apache-snapshots</id>
      <name>Apache Snapshot Repository</name>
      <url>http://repository.apache.org/snapshots/</url>
      <snapshots>
        <enabled>true</enabled>
      </snapshots>
      <releases>
        <enabled>false</enabled>
      </releases>
    </repository>
    <repository>
      <id>sakai-releases</id>
      <name>Sakai Releases</name>
      <releases>
        <enabled>true</enabled>
      </releases>
      <snapshots>
        <enabled>false</enabled>
      </snapshots>
      <url>https://source.sakaiproject.org/maven2/</url>
    </repository>
    <repository> 
      <id>sakai-snapshots</id> 
      <name>Sakai Snapshots</name> 
      <layout>default</layout> 
      <url>http://source.sakaiproject.org/maven2-snapshots</url> 
      <releases> 
        <enabled>false</enabled> 
      </releases> 
      <snapshots> 
        <enabled>true</enabled> 
      </snapshots> 
    </repository> 
  </repositories>
  <pluginRepositories>
    <pluginRepository>
      <id>apache-plugin-snapshot</id>
      <name>Apache Snapshots Plugins</name>
      <releases>
        <enabled>false</enabled>
      </releases>
      <snapshots>
        <enabled>true</enabled>
      </snapshots>
      <url>http://repository.apache.org/snapshots/</url>
    </pluginRepository>
    <pluginRepository>
      <id>sakai-plugin</id>
      <name>Sakai Plugins</name>
      <releases>
        <enabled>true</enabled>
      </releases>
      <snapshots>
        <enabled>false</enabled>
      </snapshots>
      <url>https://source.sakaiproject.org/maven2/</url>
    </pluginRepository>
  </pluginRepositories>
<!-- ====================================================================== -->
<!-- D E P E N D E N C I E S -->
<!-- ====================================================================== -->
  <dependencies>
    <dependency>
      <groupId>junit</groupId>
      <artifactId>junit</artifactId>
      <version>4.4</version>
      <scope>test</scope>
    </dependency>
    <dependency>
      <groupId>findbugs</groupId>
      <artifactId>annotations</artifactId>
      <version>1.0.0</version>
      <scope>provided</scope>
<!-- just needed for compiling, not runtime -->
    </dependency>
  </dependencies>
  <dependencyManagement>
    <dependencies>
<!-- scr annotations -->
      <dependency>
        <groupId>org.apache.felix</groupId>
        <artifactId>org.apache.felix.scr.annotations</artifactId>
        <version>1.3.0</version>
      </dependency>

<!-- testing libraries -->
      <dependency>
        <groupId>junit</groupId>
        <artifactId>junit</artifactId>
        <version>4.4</version>
        <scope>test</scope>
      </dependency>
      <dependency>
        <groupId>org.slf4j</groupId>
        <artifactId>slf4j-nop</artifactId>
        <version>${slf4j.version}</version>
        <scope>test</scope>
      </dependency>
      <dependency>
        <groupId>org.slf4j</groupId>
        <artifactId>slf4j-simple</artifactId>
        <version>${slf4j.version}</version>
        <scope>test</scope>
      </dependency>
      <dependency>
        <groupId>org.easymock</groupId>
        <artifactId>easymockclassextension</artifactId>
        <version>2.5.2</version>
        <scope>test</scope>
      </dependency>
      <dependency>
        <groupId>org.easymock</groupId>
        <artifactId>easymock</artifactId>
        <version>2.5.2</version>
        <scope>test</scope>
      </dependency>
      <dependency>
        <groupId>org.subethamail</groupId>
        <artifactId>subethasmtp-wiser</artifactId>
        <version>1.2</version>
      </dependency>
      <dependency>
         <groupId>org.apache.sling</groupId>
         <artifactId>org.apache.sling.commons.testing</artifactId>
         <version>2.0.5-20100524</version>
         <scope>test</scope>
     </dependency>

<!-- OSGi Libraries -->
      <dependency>
        <groupId>org.apache.felix</groupId>
        <artifactId>org.osgi.core</artifactId>
        <version>1.2.0</version>
        <scope>provided</scope>
      </dependency>
      <dependency>
        <groupId>org.apache.felix</groupId>
        <artifactId>org.osgi.foundation</artifactId>
        <version>1.2.0</version>
        <scope>provided</scope>
      </dependency>
      <dependency>
        <groupId>org.apache.felix</groupId>
        <artifactId>org.osgi.compendium</artifactId>
        <version>1.2.0</version>
        <scope>provided</scope>
        <exclusions>
          <exclusion>
            <groupId>org.apache.felix</groupId>
            <artifactId>javax.servlet</artifactId>
          </exclusion>
        </exclusions>
      </dependency>
      <dependency>
        <groupId>com.google.collections</groupId>
        <artifactId>google-collections</artifactId>
        <version>0.8</version>
        <scope>provided</scope>
      </dependency>
      <dependency>
        <groupId>net.sf.ehcache</groupId>
        <artifactId>ehcache</artifactId>
        <version>1.5.0</version>
      </dependency>

<!-- Web Application API -->
      <dependency>
        <groupId>javax.servlet</groupId>
        <artifactId>servlet-api</artifactId>
        <version>2.4</version>
        <scope>provided</scope>
      </dependency>

<!-- JCR API -->
      <dependency>
        <groupId>javax.jcr</groupId>
        <artifactId>jcr</artifactId>
        <version>2.0</version>
        <scope>provided</scope>
      </dependency>

<!-- Jetty, for utilities -->
      <dependency>
        <groupId>org.mortbay.jetty</groupId>
        <artifactId>jetty</artifactId>
        <version>6.1.22</version>
        <scope>provided</scope>
      </dependency>

<!-- JAX-RS, for utilities -->
      <dependency>
        <groupId>org.jboss.resteasy</groupId>
        <artifactId>jaxrs-api</artifactId>
        <version>1.0.2.GA</version>
        <scope>provided</scope>
      </dependency>

<!-- Basic Logging -->
      <dependency>
        <groupId>org.slf4j</groupId>
        <artifactId>slf4j-api</artifactId>
        <version>${slf4j.version}</version>
        <scope>provided</scope>
      </dependency>

      <dependency>
        <groupId>commons-lang</groupId>
        <artifactId>commons-lang</artifactId>
        <version>2.4</version>
      </dependency>
      <dependency>
        <groupId>org.apache.commons</groupId>
        <artifactId>commons-email</artifactId>
        <version>1.1</version>
      </dependency>
      <dependency>
        <groupId>commons-codec</groupId>
        <artifactId>commons-codec</artifactId>
        <version>1.4</version>
      </dependency>

<!-- Pax Web -->
      <dependency>
        <groupId>org.ops4j.pax.web</groupId>
        <artifactId>pax-web-service</artifactId>
        <version>0.6.0</version>
        <scope>provided</scope>
      </dependency>

    </dependencies>
  </dependencyManagement>
</project><|MERGE_RESOLUTION|>--- conflicted
+++ resolved
@@ -87,7 +87,7 @@
         <module>bundles/woodstox</module>
         <module>bundles/calendar</module>
         <module>bundles/antixss</module>
-<<<<<<< HEAD
+        <module>bundles/authz</module>
         <!-- NYU contrib needs -->
         <module>contrib/ldap</module>
         <module>contrib/ldapauth</module>
@@ -96,9 +96,6 @@
         <module>contrib/persondirectory</module>
         <module>contrib/urldocproxy</module>
         -->
-=======
-        <module>bundles/authz</module>
->>>>>>> 687a7b51
       </modules>
     </profile>
     <profile>
