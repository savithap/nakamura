<?xml version="1.0" encoding="ISO-8859-1"?>
  <!--
 * Licensed to the Sakai Foundation (SF) under one
 * or more contributor license agreements. See the NOTICE file
 * distributed with this work for additional information
 * regarding copyright ownership. The SF licenses this file
 * to you under the Apache License, Version 2.0 (the
 * "License"); you may not use this file except in compliance
 * with the License. You may obtain a copy of the License at
 *
 *     http://www.apache.org/licenses/LICENSE-2.0
 *
 * Unless required by applicable law or agreed to in writing,
 * software distributed under the License is distributed on an
 * "AS IS" BASIS, WITHOUT WARRANTIES OR CONDITIONS OF ANY
 * KIND, either express or implied. See the License for the
 * specific language governing permissions and limitations under the License.
   -->
<project xmlns="http://maven.apache.org/POM/4.0.0" xmlns:xsi="http://www.w3.org/2001/XMLSchema-instance"
  xsi:schemaLocation="http://maven.apache.org/POM/4.0.0 http://maven.apache.org/maven-v4_0_0.xsd">
  <modelVersion>4.0.0</modelVersion>
  <parent>
    <groupId>org.sakaiproject.nakamura</groupId>
    <artifactId>base</artifactId>
<<<<<<< HEAD
    <version>0.7-SNAPSHOT</version>
  </parent>
  <artifactId>org.sakaiproject.nakamura.registry</artifactId>
  <packaging>bundle</packaging>
  <version>0.7-SNAPSHOT</version>
  <name>Sakai Nakamura :: Registry Bundle</name>
=======
    <version>0.5</version>
  </parent>
  <artifactId>org.sakaiproject.nakamura.registry</artifactId>
  <packaging>bundle</packaging>
  <version>0.5</version>
  <name>Sakai Nakamura Registry Bundle</name>
>>>>>>> fd87d93b
  <description>Registry Service.</description>
  <build>
    <plugins>
      <plugin>
        <groupId>org.apache.felix</groupId>
        <artifactId>maven-scr-plugin</artifactId>
      </plugin>
      <plugin>
        <groupId>org.apache.felix</groupId>
        <artifactId>maven-bundle-plugin</artifactId>
        <extensions>true</extensions>
        <configuration>
          <instructions>
            <Bundle-Category> sakai-nakamura </Bundle-Category>
            <Export-Package> org.sakaiproject.nakamura.api.registry, org.sakaiproject.nakamura.api.registry.utils </Export-Package>
            <!--
              WARNING, these had to be excluded from the imports to get the bundle to activate there
              may be classcast exceptions
            -->
            <Import-Package>!sun.misc.*, *
            </Import-Package>
            <Private-Package>org.sakaiproject.nakamura.registry.*</Private-Package>
            <DynamicImport-Package>sun.misc.*</DynamicImport-Package>
          </instructions>
        </configuration>
      </plugin>
    </plugins>
  </build>
  <dependencies>
    <dependency>
      <groupId>com.google.collections</groupId>
      <artifactId>google-collections</artifactId>
    </dependency>
    <dependency>
      <groupId>com.google.code.guice</groupId>
      <artifactId>guice</artifactId>
    </dependency>
    <dependency>
      <groupId>org.sakaiproject.nakamura</groupId>
      <artifactId>org.sakaiproject.nakamura.utils</artifactId>
<<<<<<< HEAD
      <version>0.7-SNAPSHOT</version>
=======
      <version>0.5</version>
>>>>>>> fd87d93b
    </dependency>
    <dependency>
      <groupId>org.slf4j</groupId>
      <artifactId>slf4j-api</artifactId>
    </dependency>
  </dependencies>
</project><|MERGE_RESOLUTION|>--- conflicted
+++ resolved
@@ -22,21 +22,12 @@
   <parent>
     <groupId>org.sakaiproject.nakamura</groupId>
     <artifactId>base</artifactId>
-<<<<<<< HEAD
-    <version>0.7-SNAPSHOT</version>
-  </parent>
-  <artifactId>org.sakaiproject.nakamura.registry</artifactId>
-  <packaging>bundle</packaging>
-  <version>0.7-SNAPSHOT</version>
-  <name>Sakai Nakamura :: Registry Bundle</name>
-=======
     <version>0.5</version>
   </parent>
   <artifactId>org.sakaiproject.nakamura.registry</artifactId>
   <packaging>bundle</packaging>
   <version>0.5</version>
   <name>Sakai Nakamura Registry Bundle</name>
->>>>>>> fd87d93b
   <description>Registry Service.</description>
   <build>
     <plugins>
@@ -77,11 +68,7 @@
     <dependency>
       <groupId>org.sakaiproject.nakamura</groupId>
       <artifactId>org.sakaiproject.nakamura.utils</artifactId>
-<<<<<<< HEAD
       <version>0.7-SNAPSHOT</version>
-=======
-      <version>0.5</version>
->>>>>>> fd87d93b
     </dependency>
     <dependency>
       <groupId>org.slf4j</groupId>
