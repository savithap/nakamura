--- conflicted
+++ resolved
@@ -3,13 +3,8 @@
   <modelVersion>4.0.0</modelVersion>
   <parent>
     <groupId>org.sakaiproject.nakamura</groupId>
-<<<<<<< HEAD
     <artifactId>eventexplorer</artifactId>
-    <version>0.8-SNAPSHOT</version>
-=======
-    <artifactId>base</artifactId>
     <version>0.9-SNAPSHOT</version>
->>>>>>> 53c75613
   </parent>
   <groupId>org.sakaiproject.nakamura</groupId>
   <artifactId>org.sakaiproject.nakamura.eventexplorer.ui</artifactId>
