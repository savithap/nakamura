<?xml version="1.0" encoding="ISO-8859-1"?>
  <!--
    Licensed to the Apache Software Foundation (ASF) under one or more contributor license
    agreements. See the NOTICE file distributed with this work for additional information regarding
    copyright ownership. The ASF licenses this file to you under the Apache License, Version 2.0
    (the "License"); you may not use this file except in compliance with the License. You may obtain
    a copy of the License at http://www.apache.org/licenses/LICENSE-2.0 Unless required by
    applicable law or agreed to in writing, software distributed under the License is distributed on
    an "AS IS" BASIS, WITHOUT WARRANTIES OR CONDITIONS OF ANY KIND, either express or implied. See
    the License for the specific language governing permissions and limitations under the License.
  -->
<project xmlns="http://maven.apache.org/POM/4.0.0" xmlns:xsi="http://www.w3.org/2001/XMLSchema-instance"
  xsi:schemaLocation="http://maven.apache.org/POM/4.0.0 http://maven.apache.org/maven-v4_0_0.xsd">
  <modelVersion>4.0.0</modelVersion>
  <parent>
    <groupId>org.sakaiproject.kernel</groupId>
    <artifactId>base</artifactId>
    <version>0.1-SNAPSHOT</version>
  </parent>
  <artifactId>org.sakaiproject.kernel.app-bundles</artifactId>
  <packaging>jar</packaging>
  <version>0.1-SNAPSHOT</version>
  <name>Sakai K2 Bundles Collection</name>
  <description> This projects just collects together the bundles which make up the Sakai K2
    distribution. It is included by the Apache Sling Launchpad App for the Standalone Application. 
  </description>
  <build>
    <plugins>
      <plugin>
        <groupId>org.apache.maven.plugins</groupId>
        <artifactId>maven-jar-plugin</artifactId>
        <configuration>
          <archive>
            <manifest>
              <addDefaultImplementationEntries> true </addDefaultImplementationEntries>
            </manifest>
          </archive>
        </configuration>
      </plugin>
    </plugins>
  </build>
  <dependencies>
    <dependency>
      <groupId>org.sakaiproject.kernel</groupId>
      <artifactId>org.sakaiproject.kernel.configuration</artifactId>
      <version>0.1-SNAPSHOT</version>
      <scope>provided</scope>
    </dependency>
    <dependency>
      <groupId>org.sakaiproject.kernel</groupId>
      <artifactId>org.sakaiproject.kernel.guice</artifactId>
      <version>0.1-SNAPSHOT</version>
    </dependency>
    <dependency>
      <groupId>org.sakaiproject.kernel</groupId>
      <artifactId>org.sakaiproject.kernel.jpaexample</artifactId>
      <version>0.1-SNAPSHOT</version>
    </dependency>
    <dependency>
      <groupId>org.sakaiproject.kernel</groupId>
      <artifactId>org.sakaiproject.kernel.memory</artifactId>
      <version>0.1-SNAPSHOT</version>
    </dependency>
    <dependency>
      <groupId>org.sakaiproject.kernel</groupId>
      <artifactId>org.sakaiproject.kernel.messaging</artifactId>
      <version>0.1-SNAPSHOT</version>
    </dependency>
    <dependency>
      <groupId>org.sakaiproject.kernel</groupId>
      <artifactId>org.sakaiproject.kernel.connections</artifactId>
      <version>0.1-SNAPSHOT</version>
    </dependency>
    <dependency>
      <groupId>org.sakaiproject.kernel</groupId>
      <artifactId>org.sakaiproject.kernel.presence</artifactId>
      <version>0.1-SNAPSHOT</version>
    </dependency>
    <dependency>
      <groupId>org.sakaiproject.kernel</groupId>
      <artifactId>org.sakaiproject.kernel.registry</artifactId>
      <version>0.1-SNAPSHOT</version>
    </dependency>
    <dependency>
      <groupId>org.sakaiproject.kernel</groupId>
      <artifactId>org.sakaiproject.kernel.lifecycle</artifactId>
      <version>0.1-SNAPSHOT</version>
    </dependency>
    <dependency>
      <groupId>org.sakaiproject.kernel</groupId>
      <artifactId>org.sakaiproject.kernel.persistence</artifactId>
      <version>0.1-SNAPSHOT</version>
    </dependency>
    <dependency>
      <groupId>org.sakaiproject.kernel</groupId>
      <artifactId>org.sakaiproject.kernel.user</artifactId>
      <version>0.1-SNAPSHOT</version>
    </dependency>
    <dependency>
      <groupId>org.sakaiproject.kernel</groupId>
      <artifactId>org.sakaiproject.kernel.meservice</artifactId>
      <version>0.1-SNAPSHOT</version>
    </dependency>
    <dependency>
      <groupId>org.sakaiproject.kernel</groupId>
      <artifactId>org.sakaiproject.kernel.site</artifactId>
      <version>0.1-SNAPSHOT</version>
    </dependency>
    <dependency>
      <groupId>org.sakaiproject.kernel</groupId>
      <artifactId>org.sakaiproject.kernel.utils</artifactId>
      <version>0.1-SNAPSHOT</version>
    </dependency>
    <dependency>
      <groupId>org.sakaiproject.kernel</groupId>
      <artifactId>org.sakaiproject.kernel.jaxrs</artifactId>
      <version>0.1-SNAPSHOT</version>
    </dependency>
    <dependency>
      <groupId>org.sakaiproject.kernel</groupId>
      <artifactId>org.sakaiproject.kernel.filters</artifactId>
      <version>0.1-SNAPSHOT</version>
    </dependency>
    <dependency>
      <groupId>org.sakaiproject.kernel</groupId>
      <artifactId>org.sakaiproject.kernel.session</artifactId>
      <version>0.1-SNAPSHOT</version>
    </dependency>
    <dependency>
      <groupId>org.sakaiproject.kernel</groupId>
      <artifactId>org.sakaiproject.kernel.locking</artifactId>
      <version>0.1-SNAPSHOT</version>
    </dependency>
    <dependency>
      <groupId>org.sakaiproject.kernel</groupId>
      <artifactId>org.sakaiproject.kernel.jcr</artifactId>
      <version>0.1-SNAPSHOT</version>
    </dependency>
    <dependency>
      <groupId>org.sakaiproject.kernel</groupId>
      <artifactId>org.sakaiproject.kernel.formauth</artifactId>
      <version>0.1-SNAPSHOT</version>
    </dependency>
    <dependency>
      <groupId>org.sakaiproject.kernel</groupId>
      <artifactId>org.sakaiproject.kernel.image</artifactId>
      <version>0.1-SNAPSHOT</version>
    </dependency>
    <dependency>
      <groupId>org.sakaiproject.kernel</groupId>
      <artifactId>org.sakaiproject.kernel.uxloader</artifactId>
      <version>0.1-SNAPSHOT</version>
    </dependency>
    <dependency>
      <groupId>org.sakaiproject.kernel</groupId>
      <artifactId>org.sakaiproject.kernel.personal</artifactId>
      <version>0.1-SNAPSHOT</version>
    </dependency>
    <dependency>
      <groupId>org.sakaiproject.kernel</groupId>
      <artifactId>org.sakaiproject.kernel.search</artifactId>
      <version>0.1-SNAPSHOT</version>
    </dependency>
    <dependency>
      <groupId>org.sakaiproject.kernel</groupId>
      <artifactId>org.sakaiproject.kernel.resource</artifactId>
      <version>0.1-SNAPSHOT</version>
    </dependency>
    <dependency>
      <groupId>org.sakaiproject.kernel</groupId>
      <artifactId>org.sakaiproject.kernel.securityloader</artifactId>
      <version>0.1-SNAPSHOT</version>
    </dependency>
    <dependency>
      <groupId>org.sakaiproject.kernel</groupId>
      <artifactId>org.sakaiproject.kernel.events</artifactId>
      <version>0.1-SNAPSHOT</version>
    </dependency>
    <dependency>
      <groupId>org.sakaiproject.kernel</groupId>
      <artifactId>org.sakaiproject.kernel.batchget</artifactId>
      <version>0.1-SNAPSHOT</version>
    </dependency>
<!-- spec bundles -->
    <dependency>
      <groupId>org.sakaiproject.kernel</groupId>
      <artifactId>org.sakaiproject.kernel.specs.jms</artifactId>
      <version>0.1-SNAPSHOT</version>
    </dependency>
    <dependency>
      <groupId>org.sakaiproject.kernel</groupId>
      <artifactId>org.sakaiproject.kernel.specs.jmx</artifactId>
      <version>0.1-SNAPSHOT</version>
    </dependency>
    <dependency>
      <groupId>org.sakaiproject.kernel</groupId>
      <artifactId>org.sakaiproject.kernel.specs.ejb</artifactId>
      <version>0.1-SNAPSHOT</version>
    </dependency>
    
    <!--  these override bundles from Sling -->
    <dependency>
      <groupId>org.sakaiproject.kernel</groupId>
      <artifactId>org.apache.sling.jcr.jackrabbit.server</artifactId>
      <version>2.0.5-sakai-SNAPSHOT</version>
    </dependency>
    <dependency>
      <groupId>org.sakaiproject.kernel</groupId>
      <artifactId>org.apache.sling.api</artifactId>
      <version>2.0.5-sakai-SNAPSHOT</version>
    </dependency>
    <dependency>
      <groupId>org.sakaiproject.kernel</groupId>
      <artifactId>org.apache.sling.jcr.resource</artifactId>
      <version>2.0.5-sakai-SNAPSHOT</version>
    </dependency>
    
    
    <!--  OSGi bundles -->
    <dependency>
      <groupId>org.sakaiproject.kernel</groupId>
      <artifactId>org.eclipse.persistence.core</artifactId>
      <version>1.1.0</version>
      <scope>provided</scope>
    </dependency>
    <dependency>
      <groupId>org.sakaiproject.kernel</groupId>
      <artifactId>org.eclipse.persistence.jpa</artifactId>
      <version>1.1.0</version>
      <scope>provided</scope>
    </dependency>
    <dependency>
      <groupId>org.sakaiproject.kernel</groupId>
      <artifactId>javax.xml.bind.jsr173</artifactId>
      <version>1.0</version>
      <scope>provided</scope>
    </dependency>
    <dependency>
      <groupId>org.sakaiproject.kernel</groupId>
      <artifactId>javax.xml.bind.jaxb</artifactId>
      <version>2.1</version>
      <scope>provided</scope>
    </dependency>
    <dependency>
      <groupId>org.sakaiproject.kernel</groupId>
      <artifactId>javax.activation</artifactId>
      <version>1.1</version>
      <scope>provided</scope>
    </dependency>
    <dependency>
      <groupId>org.sakaiproject.kernel</groupId>
      <artifactId>org.sakaiproject.kernel.jaxp-api</artifactId>
      <version>1.3.0</version>
      <scope>provided</scope>
    </dependency>
    <dependency>
      <groupId>org.eclipse.persistence</groupId>
      <artifactId>org.eclipse.persistence.asm</artifactId>
      <version>1.1.0</version>
      <scope>provided</scope>
    </dependency>
    <dependency>
      <groupId>org.eclipse.persistence</groupId>
      <artifactId>org.eclipse.persistence.antlr</artifactId>
      <version>1.1.0</version>
      <scope>provided</scope>
    </dependency>
    <dependency>
      <groupId>org.eclipse.persistence</groupId>
      <artifactId>javax.persistence</artifactId>
      <version>1.1.0</version>
      <scope>provided</scope>
    </dependency>

<!-- jms provider -->
    <dependency>
      <groupId>org.apache.activemq</groupId>
      <artifactId>activemq-core</artifactId>
      <version>5.2.0</version>
    </dependency>
    <dependency>
      <groupId>org.apache.activemq</groupId>
      <artifactId>activemq-ra</artifactId>
      <version>5.2.0</version>
    </dependency>
    <dependency>
      <groupId>org.apache.activemq</groupId>
      <artifactId>activemq-console</artifactId>
      <version>5.2.0</version>
    </dependency>
    <dependency>
      <groupId>org.apache.activemq</groupId>
      <artifactId>activemq-pool</artifactId>
      <version>5.2.0</version>
    </dependency>

<!-- additional sling bundles -->
    <dependency>
      <groupId>org.apache.sling</groupId>
      <artifactId>org.apache.sling.scripting.python</artifactId>
      <version>2.0.3-incubator-SNAPSHOT</version>
      <scope>provided</scope>
    </dependency>
    <dependency>
      <groupId>org.apache.sling</groupId>
      <artifactId>org.apache.sling.scripting.ruby</artifactId>
      <version>2.0.0-incubator-SNAPSHOT</version>
      <scope>provided</scope>
    </dependency>
    <dependency>
      <groupId>org.apache.sling</groupId>
      <artifactId>org.apache.sling.fsresource</artifactId>
      <version>0.9.3-incubator-SNAPSHOT</version>
      <scope>provided</scope>
    </dependency>

  </dependencies>
  <profiles>
    <profile>
      <id>withBundles</id>
      <activation>
        <activeByDefault>true</activeByDefault>
      </activation>
      <build>
        <plugins>
                    <!-- Bundles to list in the installer properties file -->
          <plugin>
            <groupId>org.apache.maven.plugins</groupId>
            <artifactId>maven-dependency-plugin</artifactId>
            <executions>
              <execution>
                <id>copy-level-0-bundles</id>
                <goals>
                  <goal>copy-dependencies</goal>
                </goals>
                <configuration>
                  <includeArtifactIds>org.apache.sling.api,org.apache.sling.jcr.resource</includeArtifactIds>
                  <excludeTransitive>true</excludeTransitive>
                  <outputDirectory> ${project.build.outputDirectory}/resources/bundles/0 
                  </outputDirectory>
                </configuration>
              </execution>
              <execution>
                <id>copy-level-1-bundles</id>
                <goals>
                  <goal>copy-dependencies</goal>
                </goals>
                <configuration>
                  <includeArtifactIds>javax.activation,javax.xml.bind.jsr173,javax.xml.bind.jaxb,org.sakaiproject.kernel.jaxp-api,org.sakaiproject.kernel.specs.jmx,org.sakaiproject.kernel.specs.ejb,org.sakaiproject.kernel.specs.jms,activemq-core</includeArtifactIds>
                  <excludeTransitive>true</excludeTransitive>
                  <outputDirectory> ${project.build.outputDirectory}/resources/bundles/1 
                  </outputDirectory>
                </configuration>
              </execution>
              <execution>
                <id>copy-level-10-bundles</id>
                <goals>
                  <goal>copy-dependencies</goal>
                </goals>
                <configuration>
                  <includeArtifactIds>org.sakaiproject.kernel.resource,org.sakaiproject.kernel.configuration,javax.persistence,org.sakaiproject.kernel.guice,org.sakaiproject.kernel.utils,org.eclipse.persistence.core,org.eclipse.persistence.jpa,org.eclipse.persistence.asm,org.eclipse.persistence.antlr,org.sakaiproject.kernel.events</includeArtifactIds>
                  <excludeTransitive>true</excludeTransitive>
                  <outputDirectory> ${project.build.outputDirectory}/resources/bundles/10 
                  </outputDirectory>
                </configuration>
              </execution>
              <execution>
                <id>copy-level-12-bundles</id>
                <goals>
                  <goal>copy-dependencies</goal>
                </goals>
                <configuration>
                  <includeArtifactIds>org.sakaiproject.kernel.securityloader,org.sakaiproject.kernel.user,org.sakaiproject.kernel.registry,org.sakaiproject.kernel.memory,org.sakaiproject.kernel.session,org.sakaiproject.kernel.jpaprovider</includeArtifactIds>
                  <excludeTransitive>true</excludeTransitive>
                  <outputDirectory> ${project.build.outputDirectory}/resources/bundles/12 
                  </outputDirectory>
                </configuration>
              </execution>
              <execution>
                <id>copy-level-15-bundles</id>
                <goals>
                  <goal>copy-dependencies</goal>
                </goals>
                <configuration>
                  <includeArtifactIds>org.apache.sling.jcr.jackrabbit.server,org.sakaiproject.kernel.jcr,org.sakaiproject.kernel.persistence,org.sakaiproject.kernel.locking,org.sakaiproject.kernel.presence,org.sakaiproject.kernel.messaging,org.sakaiproject.kernel.formauth</includeArtifactIds>
                  <excludeTransitive>true</excludeTransitive>
                  <outputDirectory> ${project.build.outputDirectory}/resources/bundles/15 
                  </outputDirectory>
                </configuration>
              </execution>
              <execution>
                <id>copy-level-20-bundles</id>
                <goals>
                  <goal>copy-dependencies</goal>
                </goals>
                <configuration>
<<<<<<< HEAD
                  <includeArtifactIds>org.sakaiproject.kernel.site,org.sakaiproject.kernel.meservice,org.sakaiproject.kernel.filters,org.sakaiproject.kernel.jaxrs,org.sakaiproject.kernel.jpaexample,org.sakaiproject.kernel.jpahelloworld,org.sakaiproject.kernl.batchget,org.sakaiproject.kernel.image</includeArtifactIds>
=======
                  <includeArtifactIds>org.sakaiproject.kernel.site,org.sakaiproject.kernel.meservice,org.sakaiproject.kernel.filters,org.sakaiproject.kernel.jaxrs,org.sakaiproject.kernel.jpaexample,org.sakaiproject.kernel.jpahelloworld,org.sakaiproject.kernel.batchget,org.sakaiproject.kernel.connections</includeArtifactIds>
>>>>>>> 99077533
                  <excludeTransitive>true</excludeTransitive>
                  <outputDirectory> ${project.build.outputDirectory}/resources/bundles/20 
                  </outputDirectory>
                </configuration>
              </execution>
              <execution>
                <id>copy-level-30-bundles</id>
                <goals>
                  <goal>copy-dependencies</goal>
                </goals>
                <configuration>
                  <includeArtifactIds>org.sakaiproject.kernel.personal,org.sakaiproject.kernel.uxloader,org.sakaiproject.kernel.lifecycle,org.sakaiproject.kernel.search,org.apache.sling.scripting.python,org.apache.sling.scripting.ruby,org.apache.sling.fsresource</includeArtifactIds>
                  <excludeTransitive>true</excludeTransitive>
                  <outputDirectory> ${project.build.outputDirectory}/resources/bundles/30
                  </outputDirectory>
                </configuration>
              </execution>
            </executions>
          </plugin>
        </plugins>
      </build>
    </profile>
    <profile>
      <id>withShell</id>
      <activation>
        <activeByDefault>false</activeByDefault>
      </activation>
      <build>
        <plugins>
          <plugin>
            <groupId>org.apache.maven.plugins</groupId>
            <artifactId>maven-dependency-plugin</artifactId>
            <executions>
              <execution>
                <id>copy-shell-bundles</id>
                <goals>
                  <goal>copy</goal>
                </goals>
                <configuration>
                  <artifactItems>
                    <artifactItem>
                      <groupId>org.apache.felix</groupId>
                      <artifactId>org.apache.felix.shell</artifactId>
                      <version>1.0.2</version>
                    </artifactItem>
                    <artifactItem>
                      <groupId>org.apache.felix</groupId>
                      <artifactId>org.apache.felix.shell.remote</artifactId>
                      <version>1.0.2</version>
                    </artifactItem>
                  </artifactItems>
                  <excludeTransitive>true</excludeTransitive>
                  <outputDirectory> ${project.build.outputDirectory}/resources/bundles/1 
                  </outputDirectory>
                </configuration>
              </execution>
            </executions>
          </plugin>
        </plugins>
      </build>
    </profile>
  </profiles>
</project><|MERGE_RESOLUTION|>--- conflicted
+++ resolved
@@ -394,11 +394,7 @@
                   <goal>copy-dependencies</goal>
                 </goals>
                 <configuration>
-<<<<<<< HEAD
-                  <includeArtifactIds>org.sakaiproject.kernel.site,org.sakaiproject.kernel.meservice,org.sakaiproject.kernel.filters,org.sakaiproject.kernel.jaxrs,org.sakaiproject.kernel.jpaexample,org.sakaiproject.kernel.jpahelloworld,org.sakaiproject.kernl.batchget,org.sakaiproject.kernel.image</includeArtifactIds>
-=======
-                  <includeArtifactIds>org.sakaiproject.kernel.site,org.sakaiproject.kernel.meservice,org.sakaiproject.kernel.filters,org.sakaiproject.kernel.jaxrs,org.sakaiproject.kernel.jpaexample,org.sakaiproject.kernel.jpahelloworld,org.sakaiproject.kernel.batchget,org.sakaiproject.kernel.connections</includeArtifactIds>
->>>>>>> 99077533
+                  <includeArtifactIds>org.sakaiproject.kernel.site,org.sakaiproject.kernel.meservice,org.sakaiproject.kernel.filters,org.sakaiproject.kernel.jaxrs,org.sakaiproject.kernel.jpaexample,org.sakaiproject.kernel.jpahelloworld,org.sakaiproject.kernl.batchget,org.sakaiproject.kernel.image,org.sakaiproject.kernel.connections</includeArtifactIds>
                   <excludeTransitive>true</excludeTransitive>
                   <outputDirectory> ${project.build.outputDirectory}/resources/bundles/20 
                   </outputDirectory>
