--- conflicted
+++ resolved
@@ -589,7 +589,7 @@
     <bundle>
       <groupId>org.sakaiproject.nakamura</groupId>
       <artifactId>org.sakaiproject.nakamura.uxloader</artifactId>
-      <version>0.3.0</version>
+      <version>0.4.0_snapshot</version>
     </bundle>
     <bundle>
       <groupId>org.sakaiproject.nakamura</groupId>
@@ -630,7 +630,16 @@
     </bundle>
     <bundle>
       <groupId>org.sakaiproject.nakamura</groupId>
-<<<<<<< HEAD
+      <artifactId>org.sakaiproject.nakamura.calendar</artifactId>
+      <version>0.4-SNAPSHOT</version>
+    </bundle>
+    <bundle>
+      <groupId>org.sakaiproject.nakamura</groupId>
+      <artifactId>org.sakaiproject.nakamura.antixss</artifactId>
+      <version>0.4-SNAPSHOT</version>
+    </bundle>
+    <bundle>
+      <groupId>org.sakaiproject.nakamura</groupId>
       <artifactId>org.sakaiproject.nakamura.docproxy</artifactId>
       <version>0.4</version>
     </bundle>
@@ -667,15 +676,5 @@
       <version>0.1</version>
     </bundle>
 -->
-=======
-      <artifactId>org.sakaiproject.nakamura.calendar</artifactId>
-      <version>0.4-SNAPSHOT</version>
-    </bundle>
-    <bundle>
-      <groupId>org.sakaiproject.nakamura</groupId>
-      <artifactId>org.sakaiproject.nakamura.antixss</artifactId>
-      <version>0.4-SNAPSHOT</version>
-    </bundle>
->>>>>>> efb9cda3
    </startLevel>
 </bundles>