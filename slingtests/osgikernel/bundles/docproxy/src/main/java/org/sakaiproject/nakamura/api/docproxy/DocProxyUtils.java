/*
 * Licensed to the Sakai Foundation (SF) under one
 * or more contributor license agreements. See the NOTICE file
 * distributed with this work for additional information
 * regarding copyright ownership. The SF licenses this file
 * to you under the Apache License, Version 2.0 (the
 * "License"); you may not use this file except in compliance
 * with the License. You may obtain a copy of the License at
 *
 *     http://www.apache.org/licenses/LICENSE-2.0
 *
 * Unless required by applicable law or agreed to in writing,
 * software distributed under the License is distributed on an
 * "AS IS" BASIS, WITHOUT WARRANTIES OR CONDITIONS OF ANY
 * KIND, either express or implied. See the License for the
 * specific language governing permissions and limitations under the License.
 */
package org.sakaiproject.nakamura.api.docproxy;

import static org.sakaiproject.nakamura.api.docproxy.DocProxyConstants.RT_EXTERNAL_REPOSITORY_DOCUMENT;

import org.apache.sling.api.resource.ValueMap;
import org.apache.sling.api.wrappers.ValueMapDecorator;
import org.apache.sling.commons.json.JSONException;
import org.apache.sling.commons.json.io.JSONWriter;
import org.sakaiproject.nakamura.util.ExtendedJSONWriter;

import static org.apache.sling.jcr.resource.JcrResourceConstants.SLING_RESOURCE_TYPE_PROPERTY;
import static org.sakaiproject.nakamura.api.docproxy.DocProxyConstants.RT_EXTERNAL_REPOSITORY;

import javax.jcr.Item;
import javax.jcr.Node;
import javax.jcr.RepositoryException;
import javax.jcr.Session;

/**
 * A couple of utility classes for Document Proxying.
 */
public class DocProxyUtils {

  /**
   * Checks wether or not a node is the config for an external repository
   * 
   * @param node
   *          The node to check.
   * @return true = the node is a doc proxy node, false it is not.
   */
  public static boolean isExternalRepositoryConfig(Node node) {
    try {
      return (node.hasProperty(SLING_RESOURCE_TYPE_PROPERTY) && node.getProperty(
          SLING_RESOURCE_TYPE_PROPERTY).getString().equals(RT_EXTERNAL_REPOSITORY));
    } catch (RepositoryException e) {
      return false;
    }
  }

  /**
   * Checks wether or not a node represents a document in an external repository.
   * 
   * @param node
   *          The node to check.
   * @return true = the node is a doc proxy node, false it is not.
   */
  public static boolean isExternalRepositoryDocument(Node node) {
    try {
      return (node.hasProperty(SLING_RESOURCE_TYPE_PROPERTY) && node.getProperty(
          SLING_RESOURCE_TYPE_PROPERTY).getString().equals(
          RT_EXTERNAL_REPOSITORY_DOCUMENT));
    } catch (RepositoryException e) {
      return false;
    }
  }

  /**
   * Outputs an {@link ExternalDocumentResultMetadata} in JSON.
   * 
   * @param write
   *          The {@link JSONWriter} to write to.
   * @param meta
   *          The {@link ExternalDocumentResultMetadata} to output.
   * @throws JSONException
   * @throws DocProxyException
   */
  public static void writeMetaData(ExtendedJSONWriter write,
      ExternalDocumentResultMetadata meta) throws JSONException, DocProxyException {
    write.object();
    write.key("Content-Type");
    write.value(meta.getContentType());
    write.key("Content-Length");
    write.value(meta.getContentLength());
    write.key("uri");
    write.value(meta.getUri());
    write.key("properties");
    ValueMap map = new ValueMapDecorator(meta.getProperties());
    write.valueMap(map);
    write.endObject();
  }

  /**
   * Get a proxy document node which holds information over an external repository,
   * processor ..
   * 
   * @param node
   *          This node should hold a property {@link DocProxyConstants.REPOSITORY_REF}
   *          with a value of the UUID of the proxy node.
   * @return The proxy node.
   * @throws DocProxyException
   *           There was no reference found to an external repository.
   */
  public static Node getProxyNode(Node node) throws DocProxyException {
    try {
      String ref = node.getProperty(DocProxyConstants.REPOSITORY_REF).getString();
      Session session = node.getSession();
<<<<<<< HEAD
      Node retval = null;
      if (ref.startsWith("/")) {
        Item item = session.getItem(ref);
        if (item.isNode()) {
          retval = (Node) item;
        }
      } else {
        retval = session.getNodeByUUID(ref);
      }
      return retval;
=======
      return session.getNodeByIdentifier(uuid);
>>>>>>> b4156571
    } catch (RepositoryException e) {
      throw new DocProxyException(500,
          "This node holds no reference to an external repository node.");
    }
  }
}<|MERGE_RESOLUTION|>--- conflicted
+++ resolved
@@ -111,7 +111,6 @@
     try {
       String ref = node.getProperty(DocProxyConstants.REPOSITORY_REF).getString();
       Session session = node.getSession();
-<<<<<<< HEAD
       Node retval = null;
       if (ref.startsWith("/")) {
         Item item = session.getItem(ref);
@@ -119,12 +118,9 @@
           retval = (Node) item;
         }
       } else {
-        retval = session.getNodeByUUID(ref);
+        retval = session.getNodeByIdentifier(ref);
       }
       return retval;
-=======
-      return session.getNodeByIdentifier(uuid);
->>>>>>> b4156571
     } catch (RepositoryException e) {
       throw new DocProxyException(500,
           "This node holds no reference to an external repository node.");
