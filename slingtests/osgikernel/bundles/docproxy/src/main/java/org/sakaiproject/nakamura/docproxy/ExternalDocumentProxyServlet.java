--- conflicted
+++ resolved
@@ -52,14 +52,8 @@
  * processor appropriately, serializing any output onto http.
  */
 
-<<<<<<< HEAD
-@SlingServlet(resourceTypes = { "sling/nonexisting", "sakai/external-repository-document" }, methods = {
-    "GET" }, generateComponent = true, generateService = true)
-public class ExternalDocumentProxyServlet extends SlingAllMethodsServlet {
-=======
 @SlingServlet(resourceTypes = { "sling/nonexisting", "sakai/external-repository-document" }, methods = { "GET" }, generateComponent = true, generateService = true)
 public class ExternalDocumentProxyServlet extends SlingSafeMethodsServlet {
->>>>>>> b4156571
 
   protected ExternalRepositoryProcessorTracker tracker;
   private static final long serialVersionUID = 1521106164249874441L;
@@ -80,15 +74,16 @@
       Session session = request.getResourceResolver().adaptTo(Session.class);
       Node node = JcrUtils.getFirstExistingNode(session, url);
 
-<<<<<<< HEAD
-=======
+/*
+      --- this block removed because it yields an unusable path - zathomas
+
       if (DocProxyUtils.isExternalRepositoryDocument(node)) {
         // This document should reference the config node.
         String uuid = node.getProperty(REPOSITORY_REF).getString();
         node = session.getNodeByIdentifier(uuid);
       }
 
->>>>>>> b4156571
+*/
       if (!DocProxyUtils.isExternalRepositoryConfig(node)) {
         // This must be something else, ignore it..
         response.sendError(HttpServletResponse.SC_NOT_FOUND,
@@ -131,41 +126,6 @@
 
   }
 
-  @Override
-  protected void doPost(SlingHttpServletRequest request, SlingHttpServletResponse response)
-      throws ServletException, IOException {
-    try {
-      String url = request.getRequestURI();
-      Session session = request.getResourceResolver().adaptTo(Session.class);
-      Node node = JcrUtils.getFirstExistingNode(session, url);
-
-      // for deletes, we look for the resources property
-      String[] resources = request.getParameterValues("resources");
-      String processorType = node.getProperty(DocProxyConstants.REPOSITORY_PROCESSOR)
-          .getString();
-      ExternalRepositoryProcessor processor = tracker.getProcessorByType(processorType);
-      if (processor == null) {
-        response.sendError(HttpServletResponse.SC_BAD_REQUEST, "Unknown repository.");
-        return;
-      }
-
-      for (String resource : resources) {
-        try {
-          String path = resource.substring(node.getPath().length());
-          processor.removeDocument(node, path);
-        } catch (DocProxyException e) {
-          response.sendError(e.getCode(), e.getMessage());
-        }
-      }
-
-    } catch (RepositoryException e) {
-      LOGGER.error("Failed to retrieve document's content", e);
-      response.sendError(HttpServletResponse.SC_INTERNAL_SERVER_ERROR,
-          "Failed to retrieve document's content");
-      return;
-    }
-  }
-
   protected void activate(ComponentContext context) {
     BundleContext bundleContext = context.getBundleContext();
     tracker = new ExternalRepositoryProcessorTracker(bundleContext,
