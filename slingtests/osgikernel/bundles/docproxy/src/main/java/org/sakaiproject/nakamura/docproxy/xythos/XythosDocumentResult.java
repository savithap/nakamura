/*
 * Licensed to the Sakai Foundation (SF) under one
 * or more contributor license agreements. See the NOTICE file
 * distributed with this work for additional information
 * regarding copyright ownership. The SF licenses this file
 * to you under the Apache License, Version 2.0 (the
 * "License"); you may not use this file except in compliance
 * with the License. You may obtain a copy of the License at
 *
 *     http://www.apache.org/licenses/LICENSE-2.0
 *
 * Unless required by applicable law or agreed to in writing,
 * software distributed under the License is distributed on an
 * "AS IS" BASIS, WITHOUT WARRANTIES OR CONDITIONS OF ANY
 * KIND, either express or implied. See the License for the
 * specific language governing permissions and limitations under the License.
 */
package org.sakaiproject.nakamura.docproxy.xythos;

import org.sakaiproject.nakamura.api.docproxy.DocProxyException;
import org.sakaiproject.nakamura.api.docproxy.ExternalDocumentResult;

import edu.nyu.XythosRemote;

import java.io.IOException;
import java.io.InputStream;
import java.util.Map;

/**
 *
 */
public class XythosDocumentResult implements ExternalDocumentResult {

  private long contentLength;
  private String contentType;
  private Map<String, Object> properties;
  private String uri;
  private XythosRemote xythosService;
  
  @SuppressWarnings("unchecked")
  public XythosDocumentResult(Map<String,Object> document, XythosRemote xythosService) {
    if (document != null) {
      if (document.containsKey("contentLength")) {
        this.contentLength = (Long) document.get("contentLength");
      }
      if (document.containsKey("contentType")) {
        this.contentType = (String) document.get("contentType");
      }
      if (document.containsKey("properties")) {
        this.properties = (Map<String,Object>) document.get("properties");
      }
      this.uri = (String)document.get("uri");
    } else {
      throw new IllegalArgumentException("Document must not be null.");
    }
    this.xythosService = xythosService;
    }

  /**
   * {@inheritDoc}
   * @see org.sakaiproject.nakamura.api.docproxy.ExternalDocumentResult#getDocumentInputStream(long)
   */
  public InputStream getDocumentInputStream(long startingAt, String userId) throws DocProxyException {
    try {
<<<<<<< HEAD
      InputStream rv = new ByteArrayInputStream(xythosService.getFileContent(uri, userId));
      rv.skip(startingAt);
      return rv;
=======
      InputStream rv = xythosService.getFileContent(uri, userId);
      if (rv != null) {
        rv.skip(startingAt);
        return rv;
      } else {
        throw new DocProxyException(500, "Could not start reading external repository document at the requested byte position: " + startingAt);
      }
>>>>>>> 945e4cdd
    } catch (IOException e) {
      throw new DocProxyException(500, "Could not start reading external repository document at the requested byte position: " + startingAt);
    }
  }

  /**
   * {@inheritDoc}
   * @see org.sakaiproject.nakamura.api.docproxy.ExternalDocumentResultMetadata#getContentLength()
   */
  public long getContentLength() {
    return contentLength;
  }

  /**
   * {@inheritDoc}
   * @see org.sakaiproject.nakamura.api.docproxy.ExternalDocumentResultMetadata#getContentType()
   */
  public String getContentType() {
    return contentType;
  }

  /**
   * {@inheritDoc}
   * @see org.sakaiproject.nakamura.api.docproxy.ExternalDocumentResultMetadata#getProperties()
   */
  public Map<String, Object> getProperties() throws DocProxyException {
    return properties;
  }

  /**
   * {@inheritDoc}
   * @see org.sakaiproject.nakamura.api.docproxy.ExternalDocumentResultMetadata#getType()
   */
  public String getType() {
    return XythosRepositoryProcessor.TYPE;
  }

  /**
   * {@inheritDoc}
   * @see org.sakaiproject.nakamura.api.docproxy.ExternalDocumentResultMetadata#getUri()
   */
  public String getUri() {
    return "/xythos" + uri;
  }

}<|MERGE_RESOLUTION|>--- conflicted
+++ resolved
@@ -22,6 +22,7 @@
 
 import edu.nyu.XythosRemote;
 
+import java.io.ByteArrayInputStream;
 import java.io.IOException;
 import java.io.InputStream;
 import java.util.Map;
@@ -62,19 +63,13 @@
    */
   public InputStream getDocumentInputStream(long startingAt, String userId) throws DocProxyException {
     try {
-<<<<<<< HEAD
       InputStream rv = new ByteArrayInputStream(xythosService.getFileContent(uri, userId));
-      rv.skip(startingAt);
-      return rv;
-=======
-      InputStream rv = xythosService.getFileContent(uri, userId);
       if (rv != null) {
         rv.skip(startingAt);
         return rv;
       } else {
         throw new DocProxyException(500, "Could not start reading external repository document at the requested byte position: " + startingAt);
       }
->>>>>>> 945e4cdd
     } catch (IOException e) {
       throw new DocProxyException(500, "Could not start reading external repository document at the requested byte position: " + startingAt);
     }
