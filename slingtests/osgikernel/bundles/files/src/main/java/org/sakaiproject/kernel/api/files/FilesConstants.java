--- conflicted
+++ resolved
@@ -83,11 +83,9 @@
    * sakai:link
    */
   public static final String SAKAI_LINK = "sakai:link";
-<<<<<<< HEAD
   
   public static final String SAKAI_REMOTEURL = "sakai:remoteurl";
 
-=======
   /**
    * sakai:sites
    */
@@ -96,7 +94,6 @@
    * The mixin required on the node to do a tag.
    */
   public static final String REQUIRED_MIXIN = "sakai:propertiesmix";
->>>>>>> d95ccc67
   /**
    * FileHandlerProcessor
    */
