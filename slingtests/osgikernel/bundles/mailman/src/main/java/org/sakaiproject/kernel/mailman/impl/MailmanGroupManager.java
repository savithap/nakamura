/*
 * Licensed to the Apache Software Foundation (ASF) under one or more
 * contributor license agreements.  See the NOTICE file distributed with
 * this work for additional information regarding copyright ownership.
 * The ASF licenses this file to You under the Apache License, Version 2.0
 * (the "License"); you may not use this file except in compliance with
 * the License.  You may obtain a copy of the License at
 *
 *      http://www.apache.org/licenses/LICENSE-2.0
 *
 * Unless required by applicable law or agreed to in writing, software
 * distributed under the License is distributed on an "AS IS" BASIS,
 * WITHOUT WARRANTIES OR CONDITIONS OF ANY KIND, either express or implied.
 * See the License for the specific language governing permissions and
 * limitations under the License.
 */
package org.sakaiproject.kernel.mailman.impl;

import org.apache.jackrabbit.api.security.user.Group;
import org.apache.jackrabbit.api.security.user.User;
import org.apache.sling.jcr.api.SlingRepository;
import org.osgi.service.cm.ConfigurationException;
import org.osgi.service.cm.ManagedService;
import org.osgi.service.component.ComponentContext;
import org.osgi.service.event.Event;
import org.osgi.service.event.EventHandler;
import org.sakaiproject.kernel.api.personal.PersonalUtils;
import org.sakaiproject.kernel.api.user.AuthorizableEvent;
import org.sakaiproject.kernel.api.user.AuthorizableEvent.Operation;
import org.sakaiproject.kernel.mailman.MailmanManager;
import org.slf4j.Logger;
import org.slf4j.LoggerFactory;

import java.util.Dictionary;

import javax.jcr.Node;
import javax.jcr.RepositoryException;
import javax.jcr.Session;

/**
 * @scr.component immediate="true" label="MailManagerImpl"
 *                description="Interface to mailman"
 * @scr.property name="service.description"
 *                value="Handles management of mailman integration"
 * @scr.property name="service.vendor" value="The Sakai Foundation"
 * @scr.property name="event.topics" values.0="org/apache/sling/jackrabbit/usermanager/event/create"
 *                                   values.1="org/apache/sling/jackrabbit/usermanager/event/delete"
 *                                   values.2="org/apache/sling/jackrabbit/usermanager/event/join"
 *                                   values.3="org/apache/sling/jackrabbit/usermanager/event/part"
 * @scr.service interface="org.osgi.service.event.EventHandler"
 */
public class MailmanGroupManager implements EventHandler, ManagedService {

  private static final Logger LOGGER = LoggerFactory.getLogger(MailmanGroupManager.class);
  
  /** @scr.property value="password" type="String" */
  private static final String LIST_MANAGEMENT_PASSWORD = "mailman.listmanagement.password";

  /** @scr.reference */
  private MailmanManager mailmanManager;
  
  /** @scr.reference */
  private SlingRepository slingRepository;

  private String listManagementPassword;
  
  public void handleEvent(Event event) {
    LOGGER.info("Got event on topic: " + event.getTopic());
    Operation operation = (Operation) event.getProperty(AuthorizableEvent.OPERATION);
    String principalName = event.getProperty(AuthorizableEvent.PRINCIPAL_NAME).toString();
    switch (operation) {
      case create:
        LOGGER.info("Got authorizable creation: " + principalName);
        if (principalName.startsWith("g-")) {
          LOGGER.info("Got group creation. Creating mailman list");
          try {
            mailmanManager.createList(principalName, principalName + "@example.com", listManagementPassword);
          } catch (Exception e) {
            LOGGER.error("Unable to create mailman list for group", e);
          }
        }
        break;
      case delete:
        LOGGER.info("Got authorizable deletion: " + principalName);
        if (principalName.startsWith("g-")) {
          LOGGER.info("Got group deletion. Deleting mailman list");
          try {
            mailmanManager.deleteList(principalName, listManagementPassword);
          } catch (Exception e) {
            LOGGER.error("Unable to delete mailman list for group", e);
          }
        }
        break;
      case join:
      {
        LOGGER.info("Got group join event");
        Group group = (Group)event.getProperty(AuthorizableEvent.GROUP);
        User user = (User)event.getProperty(AuthorizableEvent.USER);
        try {
          String emailAddress = getEmailForUser(user);
          if (emailAddress != null) {
            LOGGER.info("Adding " + user.getID() + " to mailman group " + group.getID());
            mailmanManager.addMember(group.getID(), listManagementPassword, emailAddress);
          } else {
            LOGGER.warn("No email address recorded for user: " + user.getID() + ". Not adding to mailman list");
          }
        } catch (RepositoryException e) {
          LOGGER.error("Repository exception adding user to mailman group", e);
        } catch (MailmanException e) {
          LOGGER.error("Mailman exception adding user to mailman group", e);
        }
      }
        break;
      case part:
      {
        LOGGER.info("Got group join event");
        Group group = (Group)event.getProperty(AuthorizableEvent.GROUP);
        User user = (User)event.getProperty(AuthorizableEvent.USER);
        try {
          String emailAddress = getEmailForUser(user);
          if (emailAddress != null) {
            LOGGER.info("Adding " + user.getID() + " to mailman group " + group.getID());
            mailmanManager.removeMember(group.getID(), listManagementPassword, emailAddress);
          } else {
            LOGGER.warn("No email address recorded for user: " + user.getID() + ". Not removing from mailman list");
          }
        } catch (RepositoryException e) {
          LOGGER.error("Repository exception removing user from mailman group", e);
        } catch (MailmanException e) {
          LOGGER.error("Mailman exception removing user from mailman group", e);
        }
      }
        break;
    }
  }

  private String getEmailForUser(User user) throws RepositoryException {
    Session session = slingRepository.loginAdministrative(null);
    Node profileNode = (Node)session.getItem(PersonalUtils.getProfilePath(user.getID()));
    String emailAddress = PersonalUtils.getEmailAddress(profileNode);
    session.logout();
    return emailAddress;
  }

  @SuppressWarnings("unchecked")
  public void updated(Dictionary config) throws ConfigurationException {
    LOGGER.info("Got config update");
    listManagementPassword = (String) config.get(LIST_MANAGEMENT_PASSWORD);
  }
  
  protected void activate(ComponentContext componentContext) {
    LOGGER.info("Got component initialization");
    listManagementPassword = (String)componentContext.getProperties().get(LIST_MANAGEMENT_PASSWORD);
  }

<<<<<<< HEAD
  void setMailmanManager(MailmanManager mailmanManager) {
    this.mailmanManager = mailmanManager;
  }

  void setSlingRepository(SlingRepository slingRepository) {
    this.slingRepository = slingRepository;
  }

=======
>>>>>>> 83f2c5ac
}<|MERGE_RESOLUTION|>--- conflicted
+++ resolved
@@ -153,15 +153,4 @@
     listManagementPassword = (String)componentContext.getProperties().get(LIST_MANAGEMENT_PASSWORD);
   }
 
-<<<<<<< HEAD
-  void setMailmanManager(MailmanManager mailmanManager) {
-    this.mailmanManager = mailmanManager;
-  }
-
-  void setSlingRepository(SlingRepository slingRepository) {
-    this.slingRepository = slingRepository;
-  }
-
-=======
->>>>>>> 83f2c5ac
 }