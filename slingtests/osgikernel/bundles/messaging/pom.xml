<?xml version="1.0" encoding="ISO-8859-1"?>
  <!--
 * Licensed to the Sakai Foundation (SF) under one
 * or more contributor license agreements. See the NOTICE file
 * distributed with this work for additional information
 * regarding copyright ownership. The SF licenses this file
 * to you under the Apache License, Version 2.0 (the
 * "License"); you may not use this file except in compliance
 * with the License. You may obtain a copy of the License at
 *
 *     http://www.apache.org/licenses/LICENSE-2.0
 *
 * Unless required by applicable law or agreed to in writing,
 * software distributed under the License is distributed on an
 * "AS IS" BASIS, WITHOUT WARRANTIES OR CONDITIONS OF ANY
 * KIND, either express or implied. See the License for the
 * specific language governing permissions and limitations under the License.
   -->
<project xmlns="http://maven.apache.org/POM/4.0.0" xmlns:xsi="http://www.w3.org/2001/XMLSchema-instance"
  xsi:schemaLocation="http://maven.apache.org/POM/4.0.0 http://maven.apache.org/maven-v4_0_0.xsd">
  <modelVersion>4.0.0</modelVersion>
  <parent>
    <groupId>org.sakaiproject.nakamura</groupId>
    <artifactId>base</artifactId>
    <version>0.4-SNAPSHOT</version>
  </parent>
  <artifactId>org.sakaiproject.nakamura.messaging</artifactId>
  <packaging>bundle</packaging>
  <version>0.4-SNAPSHOT</version>
  <name>Sakai Messaging Bundle</name>
  <description>Messaging services for email, internal and other messages.</description>
  <build>
    <plugins>
      <plugin>
        <groupId>org.apache.felix</groupId>
        <artifactId>maven-scr-plugin</artifactId>
      </plugin>
      <plugin>
        <groupId>org.apache.felix</groupId>
        <artifactId>maven-bundle-plugin</artifactId>
        <extensions>true</extensions>
        <configuration>
          <instructions>
            <Bundle-Category>sakai-nakamura</Bundle-Category>
            <Export-Package>org.sakaiproject.nakamura.api.message.*</Export-Package>
            <Private-Package>org.sakaiproject.nakamura.message.*</Private-Package>
            <Sling-Initial-Content>SLING-INF/content</Sling-Initial-Content>
            <Embed-Transitive>true</Embed-Transitive>
          </instructions>
        </configuration>
      </plugin>
    </plugins>
  </build>
  <dependencies>
<!-- nakamura packages -->
	<dependency>
	  <groupId>org.sakaiproject.nakamura</groupId>
	  <artifactId>org.sakaiproject.nakamura.doc</artifactId>
	  <version>0.4-SNAPSHOT</version>
	</dependency>
    <dependency>
      <groupId>org.sakaiproject.nakamura</groupId>
      <artifactId>org.sakaiproject.nakamura.configuration</artifactId>
      <version>0.4-SNAPSHOT</version>
      <scope>provided</scope>
    </dependency>
    <dependency>
      <groupId>org.sakaiproject.nakamura</groupId>
      <artifactId>org.sakaiproject.nakamura.jcr</artifactId>
      <version>0.4-SNAPSHOT</version>
      <scope>provided</scope>
    </dependency>
    <dependency>
      <groupId>org.sakaiproject.nakamura</groupId>
      <artifactId>org.sakaiproject.nakamura.user</artifactId>
      <version>0.4-SNAPSHOT</version>
      <scope>provided</scope>
    </dependency>
    <dependency>
      <groupId>org.sakaiproject.nakamura</groupId>
      <artifactId>org.sakaiproject.nakamura.personal</artifactId>
      <version>0.4-SNAPSHOT</version>
      <scope>provided</scope>
    </dependency>
    <dependency>
      <groupId>org.sakaiproject.nakamura</groupId>
      <artifactId>org.sakaiproject.nakamura.utils</artifactId>
      <version>0.4-SNAPSHOT</version>
      <scope>provided</scope>
    </dependency>
    <dependency>
      <groupId>org.sakaiproject.nakamura</groupId>
      <artifactId>org.sakaiproject.nakamura.search</artifactId>
      <version>0.4-SNAPSHOT</version>
      <scope>provided</scope>
    </dependency>
    <dependency>
      <groupId>org.sakaiproject.nakamura</groupId>
      <artifactId>org.sakaiproject.nakamura.meservice</artifactId>
      <version>0.4-SNAPSHOT</version>
      <scope>provided</scope>
    </dependency>
    <dependency>
      <groupId>org.sakaiproject.nakamura</groupId>
<<<<<<< HEAD
=======
      <artifactId>org.sakaiproject.nakamura.resource</artifactId>
      <version>0.4-SNAPSHOT</version>
      <scope>provided</scope>
    </dependency>
    <dependency>
      <groupId>org.sakaiproject.nakamura</groupId>
>>>>>>> 3b6de93c
      <artifactId>org.sakaiproject.nakamura.site</artifactId>
      <version>0.4-SNAPSHOT</version>
      <scope>provided</scope>
    </dependency>
    <dependency>
      <groupId>org.sakaiproject.nakamura</groupId>
      <artifactId>org.sakaiproject.nakamura.locking</artifactId>
      <version>0.4-SNAPSHOT</version>
      <scope>provided</scope>
    </dependency>
    <dependency>
      <groupId>org.apache.sling</groupId>
      <artifactId>org.apache.sling.commons.json</artifactId>
      <version>2.0.4-incubator</version>
    </dependency>
    <dependency>
      <groupId>org.apache.sling</groupId>
      <artifactId>org.apache.sling.api</artifactId>
      <version>2.0.4-incubator</version>
    </dependency>
    <dependency>
      <groupId>org.apache.sling</groupId>
      <artifactId>org.apache.sling.jcr.resource</artifactId>
      <version>2.0.6</version>
    </dependency>
    <dependency>
      <groupId>org.apache.sling</groupId>
      <artifactId>org.apache.sling.servlets.post</artifactId>
      <version>2.0.4-incubator</version>
    </dependency>
    <dependency>
      <groupId>org.apache.sling</groupId>
      <artifactId>org.apache.sling.commons.scheduler</artifactId>
      <version>2.0.4-incubator</version>
    </dependency>
    <dependency>
      <groupId>org.apache.felix</groupId>
      <artifactId>org.osgi.core</artifactId>
    </dependency>
    <dependency>
      <groupId>org.apache.felix</groupId>
      <artifactId>org.osgi.compendium</artifactId>
    </dependency>
    <dependency>
      <groupId>javax.jcr</groupId>
      <artifactId>jcr</artifactId>
    </dependency>
    <dependency>
      <groupId>commons-lang</groupId>
      <artifactId>commons-lang</artifactId>
    </dependency>
    <dependency>
      <groupId>org.apache.commons</groupId>
      <artifactId>commons-email</artifactId>
    </dependency>
    <dependency>
      <groupId>org.slf4j</groupId>
      <artifactId>slf4j-api</artifactId>
    </dependency>
    <dependency>
      <groupId>org.apache.geronimo.specs</groupId>
      <artifactId>geronimo-jms_1.1_spec</artifactId>
      <version>1.1.1</version>
    </dependency>
    <dependency>
      <groupId>org.apache.activemq</groupId>
      <artifactId>activemq-core</artifactId>
      <version>5.3.0</version>
    </dependency>
    <dependency>
      <groupId>org.easymock</groupId>
      <artifactId>easymock</artifactId>
    </dependency>
    <dependency>
      <groupId>org.subethamail</groupId>
      <artifactId>subethasmtp-wiser</artifactId>
    </dependency>
    <dependency>
      <groupId>org.slf4j</groupId>
      <artifactId>slf4j-simple</artifactId>
    </dependency>
    <dependency>
      <groupId>org.apache.jackrabbit</groupId>
      <artifactId>jackrabbit-jcr-commons</artifactId>
      <version>1.5.3</version>
    </dependency>
    <dependency>
      <groupId>org.sakaiproject.nakamura</groupId>
      <artifactId>org.sakaiproject.nakamura.testutils</artifactId>
      <version>0.4-SNAPSHOT</version>
      <scope>test</scope>
    </dependency>
    <dependency>
   	  <groupId>org.apache.sling</groupId>
   	  <artifactId>org.apache.sling.commons.testing</artifactId>
    </dependency>
    <dependency>
		<groupId>org.mockito</groupId>
		<artifactId>mockito-all</artifactId>
		<version>1.8.2</version>
		<scope>test</scope>
	</dependency>

<!-- Sling -->

<!-- OSGi -->

<!-- jcr -->

<!-- commons -->

<!-- logging -->

<!-- jms -->
    
<!-- testing -->
  </dependencies>
</project><|MERGE_RESOLUTION|>--- conflicted
+++ resolved
@@ -102,15 +102,6 @@
     </dependency>
     <dependency>
       <groupId>org.sakaiproject.nakamura</groupId>
-<<<<<<< HEAD
-=======
-      <artifactId>org.sakaiproject.nakamura.resource</artifactId>
-      <version>0.4-SNAPSHOT</version>
-      <scope>provided</scope>
-    </dependency>
-    <dependency>
-      <groupId>org.sakaiproject.nakamura</groupId>
->>>>>>> 3b6de93c
       <artifactId>org.sakaiproject.nakamura.site</artifactId>
       <version>0.4-SNAPSHOT</version>
       <scope>provided</scope>
