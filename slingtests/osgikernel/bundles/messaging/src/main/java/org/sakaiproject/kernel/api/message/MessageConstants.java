/*
 * Licensed to the Sakai Foundation (SF) under one
 * or more contributor license agreements. See the NOTICE file
 * distributed with this work for additional information
 * regarding copyright ownership. The SF licenses this file
 * to you under the Apache License, Version 2.0 (the
 * "License"); you may not use this file except in compliance
 * with the License. You may obtain a copy of the License at
 *
 *     http://www.apache.org/licenses/LICENSE-2.0
 *
 * Unless required by applicable law or agreed to in writing,
 * software distributed under the License is distributed on an
 * "AS IS" BASIS, WITHOUT WARRANTIES OR CONDITIONS OF ANY
 * KIND, either express or implied. See the License for the
 * specific language governing permissions and limitations under the License.
 */
package org.sakaiproject.kernel.api.message;

/**
 *
 */
public interface MessageConstants {

  /**
   *
   */
  public static final String SAKAI_MESSAGESTORE_RT = "sakai/messagestore";

  /**
   *
   */
  public static final String MESSAGE_OPERATION = "org.sakaiproject.kernel.message.operation";
  /**
  *
  */
  public static final String PROP_SAKAI_MESSAGEBOX = "sakai:messagebox";
  /**
  *
  */
  public static final String SAKAI_MESSAGE_RT = "sakai/message";
  /**
   * The property wether this message has been read or not.
   */
  public static final String PROP_SAKAI_READ = "sakai:read";
  /**
 *
 */
  public static final String PROP_SAKAI_SENDSTATE = "sakai:sendstate";

  /**
   * This property will hold the value for the id of this message.
   */
  public static final String PROP_SAKAI_ID = "sakai:id";

  /**
   * The value for this property will define what kind of message this is. ex: internal,
   * email, ..
   */
  public static final String PROP_SAKAI_TYPE = "sakai:type";
  /**
   * This property will hold the value to send the message to.
   */
  public static final String PROP_SAKAI_TO = "sakai:to";
  /**
   * This property will hold the value for whom this message sent.
   */
  public static final String PROP_SAKAI_FROM = "sakai:from";
  /**
   * This property will hold the value for the subject.
   */
  public static final String PROP_SAKAI_SUBJECT = "sakai:subject";
  /**
   * This property will hold the value for the body.
   */
  public static final String PROP_SAKAI_BODY = "sakai:body";
  /**
   * This property will hold the path to the previous message (starts after the message
   * store.)
   */
  public static final String PROP_SAKAI_PREVIOUS_MESSAGE = "sakai:previousmessage";
  /**
   * This property will hold the number of times message delivery has been retried
   */
  public static final String PROP_SAKAI_RETRY_COUNT = "sakai:retrycount";

  /**
   * This property will hold the e-mail address for the mailbox
   */
  public static final String SAKAI_EMAIL_ADDRESS = "sakai:email";

  /**
   * Value for a date.
   */
  public static final String PROP_SAKAI_CREATED = "sakai:created";

  /**
   * The name for the outbox box.
   */
  public static final String BOX_OUTBOX = "outbox";
  /**
   * The name for the inbox box.
   */
  public static final String BOX_INBOX = "inbox";
  /**
   * The name for the sent box.
   */
  public static final String BOX_SENT = "sent";
  /**
  *
  */
  public static final String STATE_NONE = "none";
  /**
  *
  */
  public static final String STATE_NOTIFIED = "notified";
  /**
  *
  */
  public static final String STATE_PENDING = "pending";
  /**
   *
   */
  public static final String PENDINGMESSAGE_EVENT = "org/sakaiproject/kernel/message/pending";
  /**
   *
   */
  public static final String EVENT_LOCATION = "location";
  /**
   * JCR folder name for messages.
   */
  public static final String FOLDER_MESSAGES = "message";
  public static final String _USER_MESSAGE = "/_user/message";
  public static final String _GROUP_MESSAGE = "/_group/message";
  /**
   * JCR folder name for chat logs.
   */
  public static final String FOLDER_CHATS = "chatlogs";

  /**
   * Identifier for an internal message.
   */
  public static final String TYPE_INTERNAL = "internal";

  /**
   * Identifier for a chat message.
   */
  public static final String TYPE_CHAT = "chat";

  /**
   * Identifier for a email message.
   */
  public static final String TYPE_SMTP = "smtp";

  /**
   * Cleanup chat messages every X minutes
   */
  public static final int CLEAUNUP_EVERY_X_MINUTES = 120;

  /**
   * The user message path.
   */
  public static final String SEARCH_PROP_MESSAGESTORE = "_userMessagePath";
  public static final String SEARCH_PROP_MESSAGEROOT = "_messageStoreRoot";

  public static final String PROP_SAKAI_MESSAGEERROR = "sakai:messageError";

  public static final String PROP_SAKAI_CONTENT_TYPE = "sakai:contentType";

  public static final String PROP_SAKAI_ATTACHMENT_DESCRIPTION = "sakai:attachmentDescription";

  public static final String PROP_SAKAI_ATTACHMENT_CONTENT = "sakai:attachmentContent";



  /**
   * Values for the preprocessor
   */
  public static final String REG_PROCESSOR_NAMES = "sakai.message.createpreprocessor";
  public static final String MESSAGE_CREATE_PREPROCESSOR = "CreateMessagePreProcessor";
<<<<<<< HEAD
=======
  
>>>>>>> fb3e4ffc

}<|MERGE_RESOLUTION|>--- conflicted
+++ resolved
@@ -178,9 +178,4 @@
    */
   public static final String REG_PROCESSOR_NAMES = "sakai.message.createpreprocessor";
   public static final String MESSAGE_CREATE_PREPROCESSOR = "CreateMessagePreProcessor";
-<<<<<<< HEAD
-=======
-  
->>>>>>> fb3e4ffc
-
 }