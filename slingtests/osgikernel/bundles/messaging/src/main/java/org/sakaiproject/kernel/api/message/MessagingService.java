--- conflicted
+++ resolved
@@ -125,19 +125,6 @@
    * @param n
    * @return
    */
-<<<<<<< HEAD
-  public void copyMessage(Session adminSession, String target, String source, String messageId) throws PathNotFoundException, RepositoryException;
-  
-  
-  /**
-   * Checks if the provided node is a message store node.
-   * @param n
-   * @return
-   */
-  public boolean isMessageStore(Node n);
-  
-=======
   public boolean isMessageStore(Node n);
 
->>>>>>> 9739567c
 }