/*
 * Licensed to the Sakai Foundation (SF) under one
 * or more contributor license agreements. See the NOTICE file
 * distributed with this work for additional information
 * regarding copyright ownership. The SF licenses this file
 * to you under the Apache License, Version 2.0 (the
 * "License"); you may not use this file except in compliance
 * with the License. You may obtain a copy of the License at
 *
 *     http://www.apache.org/licenses/LICENSE-2.0
 *
 * Unless required by applicable law or agreed to in writing,
 * software distributed under the License is distributed on an
 * "AS IS" BASIS, WITHOUT WARRANTIES OR CONDITIONS OF ANY
 * KIND, either express or implied. See the License for the
 * specific language governing permissions and limitations under the License.
 */
package org.sakaiproject.nakamura.site.servlet;

import org.apache.felix.scr.annotations.Component;
import org.apache.felix.scr.annotations.sling.SlingServlet;
import org.apache.jackrabbit.api.security.user.Authorizable;
import org.apache.jackrabbit.api.security.user.UserManager;
import org.apache.sling.api.SlingHttpServletRequest;
import org.apache.sling.api.SlingHttpServletResponse;
import org.apache.sling.jcr.base.util.AccessControlUtil;
import org.sakaiproject.nakamura.api.doc.BindingType;
import org.sakaiproject.nakamura.api.doc.ServiceBinding;
import org.sakaiproject.nakamura.api.doc.ServiceDocumentation;
import org.sakaiproject.nakamura.api.doc.ServiceExtension;
import org.sakaiproject.nakamura.api.doc.ServiceMethod;
import org.sakaiproject.nakamura.api.doc.ServiceParameter;
import org.sakaiproject.nakamura.api.doc.ServiceResponse;
import org.sakaiproject.nakamura.api.doc.ServiceSelector;
import org.sakaiproject.nakamura.api.site.SiteService;
import org.slf4j.Logger;
import org.slf4j.LoggerFactory;

import java.io.IOException;
import java.util.ArrayList;
import java.util.HashMap;
import java.util.HashSet;
import java.util.List;
import java.util.Map;
import java.util.Set;

import javax.jcr.Node;
import javax.jcr.Property;
import javax.jcr.RepositoryException;
import javax.jcr.Session;
import javax.jcr.Value;
import javax.jcr.ValueFactory;
import javax.servlet.ServletException;
import javax.servlet.http.HttpServletResponse;

/**
 * The <code>SiteServiceGroupServlet</code> supports add and remove groups from the site.
 */
<<<<<<< HEAD
@ServiceDocumentation(name = "Site Authorize Servlet", description = " The <code>SiteServiceGroupServlet</code> supports add and remove groups from the site.", shortDescription = "Adds or removes groups from a site.", bindings = @ServiceBinding(type = BindingType.TYPE, bindings = { "sakai/site" }, selectors = @ServiceSelector(name = "authorize", description = "Authorize a group with a site"), extensions = @ServiceExtension(name = "html", description = "A standard HTML response for creating a node.")), methods = @ServiceMethod(name = "POST", description = {
    "Adds or removes the groups listed in the addauth, and removeauth request parameters to the site."
        + " All of the groups must already exist. The service will also store the sites where the group is used on the "
        + "group object.", "Example<br>" + "<pre>Example needed</pre>" }, parameters = {
    @ServiceParameter(name = "addauth", description = "The Path to the site being created (required)"),
    @ServiceParameter(name = "removeauth", description = "Path to a template node in JCR to use when creating the site (optional)")

}, response = {
    @ServiceResponse(code = 200, description = "The body will be empty on sucess."),
    @ServiceResponse(code = 400, description = {
        "If the location does not represent a site.",
        "If the addauth and removeauth parameters dont make sense either becuase there are "
            + "the wrong numer of items or the groups dont exists" }),
    @ServiceResponse(code = 403, description = "Current user is not allowed to create a site in the current location."),
    @ServiceResponse(code = 404, description = "Resource was not found."),
    @ServiceResponse(code = 500, description = "Failure with HTML explanation.") }))
=======
@Component(immediate = true, label = "%site.authorizeServlet.label", description = "site.authorizeServlet.desc")
@SlingServlet(resourceTypes = "sakai/site", methods = "POST", selectors = "authorize", generateComponent = false)
@ServiceDocumentation(name="Site Authorize Servlet",
    description=" The <code>SiteServiceGroupServlet</code> supports add and remove groups from the site.",
    shortDescription="Adds or removes groups from a site.",
    bindings=@ServiceBinding(type=BindingType.TYPE,bindings={"sakai/site"},
        selectors=@ServiceSelector(name="authorize", description="Authorize a group with a site"),
        extensions=@ServiceExtension(name="html", description="A standard HTML response for creating a node.")),
    methods=@ServiceMethod(name="POST",
        description={"Adds or removes the groups listed in the addauth, and removeauth request parameters to the site." +
        		" All of the groups must already exist. The service will also store the sites where the group is used on the " +
        		"group object.",
            "Example<br>" +
            "<pre>Example needed</pre>"
        },
        parameters={
          @ServiceParameter(name="addauth", description="The Path to the site being created (required)"),
          @ServiceParameter(name="removeauth", description="Path to a template node in JCR to use when creating the site (optional)")
        
        },
        response={
          @ServiceResponse(code=200,description="The body will be empty on sucess."),
          @ServiceResponse(code=400,description={
              "If the location does not represent a site.",
              "If the addauth and removeauth parameters dont make sense either becuase there are " +
              "the wrong numer of items or the groups dont exists"
          }),
          @ServiceResponse(code=403,description="Current user is not allowed to create a site in the current location."),
          @ServiceResponse(code=404,description="Resource was not found."),
          @ServiceResponse(code=500,description="Failure with HTML explanation.")}
    )) 
>>>>>>> efb9cda3
public class SiteAuthorizeServlet extends AbstractSiteServlet {

  /**
   *
   */
  private static final long serialVersionUID = 6025706807478371356L;
  /**
   *
   */
  private static final Logger LOGGER = LoggerFactory
      .getLogger(SiteAuthorizeServlet.class);;

  @org.apache.felix.scr.annotations.Property(value = "The Sakai Foundation")
  static final String SERVICE_VENDOR = "service.vendor";

  @org.apache.felix.scr.annotations.Property(value = "Supports Group association with the site.")
  static final String SERVICE_DESCRIPTION = "service.description";

  /**
   * {@inheritDoc}
   * 
   * @see org.apache.sling.api.servlets.SlingAllMethodsServlet#doPost(org.apache.sling.api.SlingHttpServletRequest,
   *      org.apache.sling.api.SlingHttpServletResponse)
   */
  @Override
  protected void doPost(SlingHttpServletRequest request, SlingHttpServletResponse response)
      throws ServletException, IOException {
    try {
      Node site = request.getResource().adaptTo(Node.class);
      if (site == null) {
        response.sendError(HttpServletResponse.SC_NOT_FOUND, "Couldn't find site node");
        return;
      }
      Session session = site.getSession();
      UserManager userManager = AccessControlUtil.getUserManager(session);
      if (!getSiteService().isSite(site)) {
        response.sendError(HttpServletResponse.SC_BAD_REQUEST,
            "Location does not represent site ");
        return;
      }

      String[] addGroups = request.getParameterValues(SiteService.PARAM_ADD_GROUP);
      String[] removeGroups = request.getParameterValues(SiteService.PARAM_REMOVE_GROUP);
      if ((addGroups == null || addGroups.length == 0)
          && (removeGroups == null || removeGroups.length == 0)) {
        response.sendError(HttpServletResponse.SC_BAD_REQUEST, "Either at least one "
            + SiteService.PARAM_ADD_GROUP + " or at least one "
            + SiteService.PARAM_REMOVE_GROUP + " must be specified");
        return;
      }
      Value[] groupValues = new Value[0];
      if (site.hasProperty(SiteService.AUTHORIZABLE)) {
        Property groupProperty = site.getProperty(SiteService.AUTHORIZABLE);
        groupValues = groupProperty.getValues();
      }
      Set<String> groups = new HashSet<String>();
      Map<String, Authorizable> removed = new HashMap<String, Authorizable>();
      Map<String, Authorizable> added = new HashMap<String, Authorizable>();
      for (Value v : groupValues) {
        groups.add(v.getString());
      }
      int changes = 0;
      if (removeGroups != null) {
        for (String remove : removeGroups) {
          groups.remove(remove);
          Authorizable auth = userManager.getAuthorizable(remove);
          if (auth != null) {
            removed.put(remove, auth);
          }
          changes++;
        }
      }
      if (addGroups != null) {
        for (String add : addGroups) {
          Authorizable auth = userManager.getAuthorizable(add);
          if (auth == null) {
            response.sendError(HttpServletResponse.SC_BAD_REQUEST, "The authorizable "
                + add + " does not exist, nothing added ");
            return;
          }
          added.put(add, auth);
          groups.add(add);
          changes++;
        }
      }
      String path = site.getPath();
      String siteUuid = site.getIdentifier();
      if (changes > 0) {

        // set the authorizables on the site
        site.setProperty(SiteService.AUTHORIZABLE, groups.toArray(new String[0]));

        // adjst the sites on each group added or removed.
        ValueFactory vf = session.getValueFactory();
        LOGGER.debug("Removing {} Site references to Site {} ", removed.size(), site
            .getPath());

        // remove old sites.
        for (Authorizable auth : removed.values()) {
          if (auth.hasProperty(SiteService.SITES)) {
            Value[] v = auth.getProperty(SiteService.SITES);
            if (v != null) {
              List<Value> vnew = new ArrayList<Value>();
              boolean r = false;
              for (int i = 0; i < v.length; i++) {
                if (!siteUuid.equals(v[i].getString())) {
                  vnew.add(v[i]);
                } else {
                  LOGGER.debug("Removing {}", siteUuid);
                  r = true;
                }
              }
              if (r) {
                Value[] vnewa = vnew.toArray(new Value[0]);
                auth.setProperty(SiteService.SITES, vnewa);
              }
            }
          }
        }

        LOGGER.debug("Adding Site {} references to Site {} ", added.size(), site
            .getPath());
        // add new sites
        for (Authorizable auth : added.values()) {
          Value[] v = null;
          if (auth.hasProperty(SiteService.SITES)) {
            v = auth.getProperty(SiteService.SITES);
          }
          Value[] vnew = null;
          if (v == null) {
            vnew = new Value[1];
            vnew[0] = vf.createValue(siteUuid);
            LOGGER.debug("Adding Site {} to Group {} ", path, auth.getID());
          } else {
            boolean a = true;
            for (int i = 0; i < v.length; i++) {
              if (siteUuid.equals(v[i].getString())) {
                a = false;
                LOGGER.debug("Site {} already is present in Group {} ", path, auth
                    .getID());
                break;
              }
            }
            if (a) {
              LOGGER.debug("Appending Site {} to Group {} ", path, auth.getID());
              vnew = new Value[v.length + 1];
              System.arraycopy(v, 0, vnew, 0, v.length);
              vnew[v.length] = vf.createValue(siteUuid);
            }

          }
          if (vnew != null) {
            auth.setProperty(SiteService.SITES, vnew);
          }
        }
        LOGGER.debug("Done processing  Site {} ", path);

      } else {
        LOGGER.debug("No change to  Site {} ", path);

      }

      if (session.hasPendingChanges()) {
        session.save();
      }
      return;
    } catch (RepositoryException e) {
      LOGGER.warn(e.getMessage(), e);
      response.sendError(HttpServletResponse.SC_INTERNAL_SERVER_ERROR,
          "Failed to service request: " + e.getMessage());
      return;
    }

  }

}<|MERGE_RESOLUTION|>--- conflicted
+++ resolved
@@ -56,24 +56,6 @@
 /**
  * The <code>SiteServiceGroupServlet</code> supports add and remove groups from the site.
  */
-<<<<<<< HEAD
-@ServiceDocumentation(name = "Site Authorize Servlet", description = " The <code>SiteServiceGroupServlet</code> supports add and remove groups from the site.", shortDescription = "Adds or removes groups from a site.", bindings = @ServiceBinding(type = BindingType.TYPE, bindings = { "sakai/site" }, selectors = @ServiceSelector(name = "authorize", description = "Authorize a group with a site"), extensions = @ServiceExtension(name = "html", description = "A standard HTML response for creating a node.")), methods = @ServiceMethod(name = "POST", description = {
-    "Adds or removes the groups listed in the addauth, and removeauth request parameters to the site."
-        + " All of the groups must already exist. The service will also store the sites where the group is used on the "
-        + "group object.", "Example<br>" + "<pre>Example needed</pre>" }, parameters = {
-    @ServiceParameter(name = "addauth", description = "The Path to the site being created (required)"),
-    @ServiceParameter(name = "removeauth", description = "Path to a template node in JCR to use when creating the site (optional)")
-
-}, response = {
-    @ServiceResponse(code = 200, description = "The body will be empty on sucess."),
-    @ServiceResponse(code = 400, description = {
-        "If the location does not represent a site.",
-        "If the addauth and removeauth parameters dont make sense either becuase there are "
-            + "the wrong numer of items or the groups dont exists" }),
-    @ServiceResponse(code = 403, description = "Current user is not allowed to create a site in the current location."),
-    @ServiceResponse(code = 404, description = "Resource was not found."),
-    @ServiceResponse(code = 500, description = "Failure with HTML explanation.") }))
-=======
 @Component(immediate = true, label = "%site.authorizeServlet.label", description = "site.authorizeServlet.desc")
 @SlingServlet(resourceTypes = "sakai/site", methods = "POST", selectors = "authorize", generateComponent = false)
 @ServiceDocumentation(name="Site Authorize Servlet",
@@ -105,7 +87,6 @@
           @ServiceResponse(code=404,description="Resource was not found."),
           @ServiceResponse(code=500,description="Failure with HTML explanation.")}
     )) 
->>>>>>> efb9cda3
 public class SiteAuthorizeServlet extends AbstractSiteServlet {
 
   /**
@@ -226,12 +207,12 @@
           }
         }
 
-        LOGGER.debug("Adding Site {} references to Site {} ", added.size(), site
-            .getPath());
+        LOGGER
+            .debug("Adding Site {} references to Site {} ", added.size(), site.getPath());
         // add new sites
         for (Authorizable auth : added.values()) {
           Value[] v = null;
-          if (auth.hasProperty(SiteService.SITES)) {
+          if ( auth.hasProperty(SiteService.SITES) ) {
             v = auth.getProperty(SiteService.SITES);
           }
           Value[] vnew = null;
@@ -244,8 +225,8 @@
             for (int i = 0; i < v.length; i++) {
               if (siteUuid.equals(v[i].getString())) {
                 a = false;
-                LOGGER.debug("Site {} already is present in Group {} ", path, auth
-                    .getID());
+                LOGGER
+                    .debug("Site {} already is present in Group {} ", path, auth.getID());
                 break;
               }
             }
