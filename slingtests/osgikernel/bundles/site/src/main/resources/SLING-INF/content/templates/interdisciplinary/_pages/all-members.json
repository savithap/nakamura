--- conflicted
+++ resolved
@@ -3,10 +3,6 @@
 	"title": "All members",
 	"type": "webpage",
 	"position": "300000",
-<<<<<<< HEAD
-	"acl": "parent"
-=======
 	"acl": "parent",
 	"jcr:mixinTypes": "sakai:propertiesmix"
->>>>>>> 1bfb3f98
     }