{"sling:resourceType": "sakai/page",
	"id": "contact-us",
	"title": "Contact Us",
	"type": "webpage",
	"position": "500000",
<<<<<<< HEAD
	"acl": "parent"
=======
	"acl": "parent",
	"jcr:mixinTypes": "sakai:propertiesmix"
>>>>>>> 1bfb3f98
    }<|MERGE_RESOLUTION|>--- conflicted
+++ resolved
@@ -3,10 +3,6 @@
 	"title": "Contact Us",
 	"type": "webpage",
 	"position": "500000",
-<<<<<<< HEAD
-	"acl": "parent"
-=======
 	"acl": "parent",
 	"jcr:mixinTypes": "sakai:propertiesmix"
->>>>>>> 1bfb3f98
     }