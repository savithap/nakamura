/*
 * Licensed to the Apache Software Foundation (ASF) under one
 * or more contributor license agreements.  See the NOTICE file
 * distributed with this work for additional information
 * regarding copyright ownership.  The ASF licenses this file
 * to you under the Apache License, Version 2.0 (the
 * "License"); you may not use this file except in compliance
 * with the License.  You may obtain a copy of the License at
 *
 *   http://www.apache.org/licenses/LICENSE-2.0
 *
 * Unless required by applicable law or agreed to in writing,
 * software distributed under the License is distributed on an
 * "AS IS" BASIS, WITHOUT WARRANTIES OR CONDITIONS OF ANY
 * KIND, either express or implied.  See the License for the
 * specific language governing permissions and limitations
 * under the License.
 */
package org.apache.sling.jcr.resource.internal;

import org.apache.sling.adapter.SlingAdaptable;
import org.apache.sling.api.SlingException;
import org.apache.sling.api.resource.NonExistingResource;
import org.apache.sling.api.resource.QuerySyntaxException;
import org.apache.sling.api.resource.Resource;
import org.apache.sling.api.resource.ResourceNotFoundException;
import org.apache.sling.api.resource.ResourceResolver;
import org.apache.sling.api.resource.ResourceUtil;
import org.apache.sling.api.resource.ValueMap;
import org.apache.sling.jcr.resource.JcrResourceUtil;
import org.apache.sling.jcr.resource.internal.helper.MapEntries;
import org.apache.sling.jcr.resource.internal.helper.MapEntry;
import org.apache.sling.jcr.resource.internal.helper.RedirectResource;
import org.apache.sling.jcr.resource.internal.helper.ResourcePathIterator;
import org.apache.sling.jcr.resource.internal.helper.jcr.JcrNodeResourceIterator;
import org.apache.sling.jcr.resource.internal.helper.jcr.JcrResourceProviderEntry;
import org.apache.sling.jcr.resource.internal.helper.starresource.StarResource;
import org.slf4j.Logger;
import org.slf4j.LoggerFactory;

import java.net.URI;
import java.net.URISyntaxException;
import java.util.HashMap;
import java.util.Iterator;
import java.util.LinkedList;
import java.util.Map;
import java.util.StringTokenizer;
import java.util.regex.Matcher;
import java.util.regex.Pattern;

import javax.jcr.NamespaceException;
import javax.jcr.RepositoryException;
import javax.jcr.Session;
import javax.jcr.Value;
import javax.jcr.query.QueryResult;
import javax.jcr.query.RowIterator;
import javax.servlet.http.HttpServletRequest;

public class JcrResourceResolver2 extends SlingAdaptable implements
        ResourceResolver {

    private static final String MANGLE_NAMESPACE_IN_SUFFIX = "_";

    private static final String MANGLE_NAMESPACE_IN_PREFIX = "/_";

    private static final String MANGLE_NAMESPACE_IN = "/_([^_]+)_";

    private static final String MANGLE_NAMESPACE_OUT_SUFFIX = ":";

    private static final String MANGLE_NAMESPACE_OUT_PREFIX = "/";

    private static final String MANGLE_NAMESPACE_OUT = "/([^:/]+):";

    public static final String PROP_REG_EXP = "sling:match";

    public static final String PROP_REDIRECT_INTERNAL = "sling:internalRedirect";

    public static final String PROP_ALIAS = "sling:alias";

    public static final String PROP_REDIRECT_EXTERNAL = "sling:redirect";

    public static final String PROP_REDIRECT_EXTERNAL_STATUS = "sling:status";

    /** default log */
    private final Logger log = LoggerFactory.getLogger(getClass());

    private final JcrResourceProviderEntry rootProvider;

    private final JcrResourceResolverFactoryImpl factory;

    private final MapEntries resourceMapper;

    public JcrResourceResolver2(JcrResourceProviderEntry rootProvider,
            JcrResourceResolverFactoryImpl factory, MapEntries resourceMapper) {
        this.rootProvider = rootProvider;
        this.factory = factory;
        this.resourceMapper = resourceMapper;
    }

    // ---------- resolving resources

    public Resource resolve(String absPath) {
        return resolve(null, absPath);
    }

    public Resource resolve(HttpServletRequest request) {
        // throws NPE if request is null as required
        return resolve(request, request.getPathInfo());
    }

    public Resource resolve(HttpServletRequest request, String absPath) {

        // make sure abspath is not null and is absolute
        if (absPath == null) {
            absPath = "/";
        } else if (!absPath.startsWith("/")) {
            absPath = "/" + absPath;
        }

        // check for special namespace prefix treatment
        absPath = unmangleNamespaces(absPath);

        // Assume http://localhost:80 if request is null
        String[] realPathList = { absPath };
        String requestPath;
        if (request != null) {
            requestPath = getMapPath(request.getScheme(),
                request.getServerName(), request.getServerPort(), absPath);
        } else {
            requestPath = getMapPath("http", "localhost", 80, absPath);
        }

        log.debug("resolve: Resolving request path {}", requestPath);

        // loop while finding internal or external redirect into the
        // content out of the virtual host mapping tree
        // the counter is to ensure we are not caught in an endless loop here
        // TODO: might do better to be able to log the loop and help the user
        for (int i = 0; i < 100; i++) {

            String[] mappedPath = null;
            for (MapEntry mapEntry : resourceMapper.getResolveMaps()) {
                mappedPath = mapEntry.replace(requestPath);
                if (mappedPath != null) {
                    log.debug(
                        "resolve: MapEntry {} matches, mapped path is {}",
                        mapEntry, mappedPath);

                    if (mapEntry.isInternal()) {
                        // internal redirect
                        log.debug("resolve: Redirecting internally");
                        break;
                    }

                    // external redirect
                    log.debug("resolve: Returning external redirect");
                    return new RedirectResource(this, absPath, mappedPath[0]);
                }
            }

            // if there is no virtual host based path mapping, abort
            // and use the original realPath
            if (mappedPath == null) {
                log.debug(
                    "resolve: Request path {} does not match any MapEntry",
                    requestPath);
                break;
            }

            // if the mapped path is not an URL, use this path to continue
            if (!mappedPath[0].contains("://")) {
                log.debug("resolve: Mapped path is for resource tree");
                realPathList = mappedPath;
                break;
            }

            // otherwise the mapped path is an URI and we have to try to
            // resolve that URI now, using the URI's path as the real path
            try {
                URI uri = new URI(mappedPath[0]);
                requestPath = getMapPath(uri.getScheme(), uri.getHost(),
                    uri.getPort(), uri.getPath());
                realPathList = new String[] { uri.getPath() };

                log.debug(
                    "resolve: Mapped path is an URL, using new request path {}",
                    requestPath);
            } catch (URISyntaxException use) {
                // TODO: log and fail
                throw new ResourceNotFoundException(absPath);
            }
        }

        // now we have the real path resolved from virtual host mapping
        // this path may be absolute or relative, in which case we try
        // to resolve it against the search path

        Resource res = null;
        for (int i = 0; res == null && i < realPathList.length; i++) {
            String realPath = realPathList[i];

            // first check whether the requested resource is a StarResource
            if (StarResource.appliesTo(realPath)) {

                log.debug("resolve: Mapped path {} is a Star Resource",
                    realPath);
                res = new StarResource(this, ensureAbsPath(realPath),
                    factory.getJcrResourceTypeProviders());

            } else

            if (realPath.startsWith("/")) {

                // let's check it with a direct access first
                log.debug("resolve: Try absolute mapped path {}", realPath);
                res = resolveInternal(realPath);

            } else {

                String[] searchPath = getSearchPath();
                for (int spi = 0; res == null && spi < searchPath.length; spi++) {
                    log.debug(
                        "resolve: Try relative mapped path with search path entry {}",
                        searchPath[spi]);
                    res = resolveInternal(searchPath[spi] + realPath);
                }

            }

        }

        // if no resource has been found, use a NonExistingResource
        if (res == null) {
            log.debug(
                "resolve: Path {} does not resolve, returning NonExistingResource at {}",
                absPath, realPathList[0]);
            res = resolveNonExistingResoruce(ensureAbsPath(realPathList[0]));
        } else {
            log.debug("resolve: Path {} resolves to Resource {}", absPath, res);
        }

        return res;
    }

    /**
     * @param jcrResourceResolver2
     * @param string
     * @return
     */
    protected Resource resolveNonExistingResoruce(String absRealPath) {
      return new NonExistingResource(this, absRealPath);
    }

    // calls map(HttpServletRequest, String) as map(null, resourcePath)
    public String map(String resourcePath) {
        return map(null, resourcePath);
    }

    // full implementation
    //   - apply sling:alias from the resource path
    //   - apply /etc/map mappings (inkl. config backwards compat)
    //   - return absolute uri if possible
    public String map(final HttpServletRequest request, final String resourcePath) {

        // find a fragment or query
        int fragmentQueryMark = resourcePath.indexOf('#');
        if (fragmentQueryMark < 0) {
            fragmentQueryMark = resourcePath.indexOf('?');
        }

        // cut fragment or query off the resource path
        String mappedPath;
        final String fragmentQuery;
        if (fragmentQueryMark >= 0) {
            fragmentQuery = resourcePath.substring(fragmentQueryMark);
            mappedPath = resourcePath.substring(0, fragmentQueryMark);
            log.debug("map: Splitting resource path '{}' into '{}' and '{}'",
                new Object[] { resourcePath, mappedPath, fragmentQuery });
        } else {
            fragmentQuery = null;
            mappedPath = resourcePath;
        }


        // cut off scheme and host, if the same as requested
        String schemehostport;
        if (request != null) {
            schemehostport = MapEntry.getURI(request.getScheme(),
                request.getServerName(), request.getServerPort(), "/");

            log.debug("map: Mapping path {} for {}", resourcePath,
                schemehostport);

        } else {

            schemehostport = null;
            log.debug("map: Mapping path {} for default", resourcePath);

        }

        Resource res = resolveInternal(mappedPath);
        if (res != null) {

            // keep, what we might have cut off in internal resolution
            final String resolutionPathInfo = res.getResourceMetadata().getResolutionPathInfo();

            log.debug("map: Path maps to resource {} with path info {}", res,
                resolutionPathInfo);

            // find aliases for segments
            LinkedList<String> names = new LinkedList<String>();
            while (res != null) {
                String alias = getProperty(res, PROP_ALIAS);
                if (alias == null) {
                    alias = ResourceUtil.getName(res);
                }
                if (alias != null && alias.length() > 0) {
                    names.add(alias);
                }
                res = ResourceUtil.getParent(res);
            }

            // build path from segment names
            StringBuilder buf = new StringBuilder();
            while (!names.isEmpty()) {
                buf.append('/');
                buf.append(names.removeLast());
            }

            // reappend the resolutionPathInfo
            if (resolutionPathInfo != null) {
                buf.append(resolutionPathInfo);
            }

            // and then we have the mapped path to work on
            mappedPath = buf.toString();

            log.debug("map: Alias mapping resolves to path {}", mappedPath);

        }

        boolean mappedPathIsUrl = false;
        for (MapEntry mapEntry : resourceMapper.getMapMaps()) {
            String[] mappedPaths = mapEntry.replace(mappedPath);
            if (mappedPaths != null) {

                log.debug("map: Match for Entry {}", mapEntry);

                mappedPath = mappedPaths[0];
                mappedPathIsUrl = !mapEntry.isInternal();

                if (mappedPathIsUrl && schemehostport != null) {
                    for (String candidate : mappedPaths) {
                        if (candidate.startsWith(schemehostport)) {
                            mappedPath = candidate.substring(schemehostport.length() - 1);
                            mappedPathIsUrl = false;
                            log.debug(
                                "map: Found host specific mapping {} resolving to {}",
                                candidate, mappedPath);
                            break;
                        }
                    }
                }

                log.debug(
                    "resolve: MapEntry {} matches, mapped path is {}",
                    mapEntry, mappedPath);

                break;
            }
        }

        // this should not be the case, since mappedPath is primed
        if (mappedPath == null) {
            mappedPath = resourcePath;
        }

        if (mappedPathIsUrl) {
            // TODO: Consider mangling the path but not the scheme and
            // esp. the host:port part

            // [scheme:][//authority][path][?query][#fragment]
            try {
                URI uri = new URI(mappedPath);

                // mangle the namespaces in the path
                String path = mangleNamespaces(uri.getPath());

                // prepend servlet context path if we have a request
                if (request != null && request.getContextPath() != null
                    && request.getContextPath().length() > 0) {
                    path = request.getContextPath().concat(path);
                }

                // reconstruct the uri with the modified path
                mappedPath = new URI(uri.getScheme(), uri.getAuthority(), path,
                    uri.getQuery(), uri.getFragment()).toString();
            } catch (URISyntaxException use) {
                log.warn("map: Unable to mangle namespaces for " + mappedPath
                    + " returning unmangled", use);
            }

            log.debug("map: Returning URL {} as mapping for path {}",
                mappedPath, resourcePath);

        } else {

            // mangle the namespaces
            mappedPath = mangleNamespaces(mappedPath);

            // prepend servlet context path if we have a request
            if (request != null && request.getContextPath() != null
                && request.getContextPath().length() > 0) {
                mappedPath = request.getContextPath().concat(mappedPath);
            }

            log.debug(
                "map: Returning path {} (after mangling, incl. context) for {}",
                mappedPath, resourcePath);

        }

        // reappend fragment and/or query
        if (fragmentQuery != null) {
            mappedPath = mappedPath.concat(fragmentQuery);
        }

        return mappedPath;
    }

    // ---------- search path for relative resoures

    public String[] getSearchPath() {
        return factory.getSearchPath().clone();
    }

    // ---------- direct resource access without resolution

    public Resource getResource(String path) {

        // if the path is absolute, normalize . and .. segements and get res
        if (path.startsWith("/")) {
            path = ResourceUtil.normalize(path);
            return (path != null) ? getResourceInternal(path) : null;
        }

        // otherwise we have to apply the search path
        // (don't use this.getSearchPath() to save a few cycle for not cloning)
        for (String prefix : factory.getSearchPath()) {
            Resource res = getResource(prefix + path);
            if (res != null) {
                return res;
            }
        }

        // no resource found, if we get here
        return null;
    }

    public Resource getResource(Resource base, String path) {

        if (!path.startsWith("/") && base != null) {
            path = base.getPath() + "/" + path;
        }

        return getResource(path);
    }

    public Iterator<Resource> listChildren(Resource parent) {
        return rootProvider.listChildren(parent);
    }

    // ---------- Querying resources

    public Iterator<Resource> findResources(String query, String language)
            throws SlingException {
        try {
            QueryResult res = JcrResourceUtil.query(getSession(), query,
                language);
<<<<<<< HEAD
            return new JcrNodeResourceIterator(this, res.getNodes(),
                rootProvider.getResourceTypeProviders(), factory.getDynamicClassLoader());
=======
            return new JcrNodeResourceIterator(this, res.getNodes(), rootProvider
                .getResourceTypeProviders(), this.getClass().getClassLoader());
>>>>>>> 60b9bea3
        } catch (javax.jcr.query.InvalidQueryException iqe) {
            throw new QuerySyntaxException(iqe.getMessage(), query, language,
                iqe);
        } catch (RepositoryException re) {
            throw new SlingException(re.getMessage(), re);
        }
    }

    public Iterator<Map<String, Object>> queryResources(String query,
            String language) throws SlingException {
        try {
            QueryResult result = JcrResourceUtil.query(getSession(), query,
                language);
            final String[] colNames = result.getColumnNames();
            final RowIterator rows = result.getRows();
            return new Iterator<Map<String, Object>>() {
                public boolean hasNext() {
                    return rows.hasNext();
                };

                public Map<String, Object> next() {
                    Map<String, Object> row = new HashMap<String, Object>();
                    try {
                        Value[] values = rows.nextRow().getValues();
                        for (int i = 0; i < values.length; i++) {
                            Value v = values[i];
                            if (v != null) {
                                row.put(colNames[i],
                                    JcrResourceUtil.toJavaObject(values[i]));
                            }
                        }
                    } catch (RepositoryException re) {
                        log.error(
                            "queryResources$next: Problem accessing row values",
                            re);
                    }
                    return row;
                }

                public void remove() {
                    throw new UnsupportedOperationException("remove");
                }
            };
        } catch (javax.jcr.query.InvalidQueryException iqe) {
            throw new QuerySyntaxException(iqe.getMessage(), query, language,
                iqe);
        } catch (RepositoryException re) {
            throw new SlingException(re.getMessage(), re);
        }
    }

    // ---------- Adaptable interface

    @Override
    @SuppressWarnings("unchecked")
    public <AdapterType> AdapterType adaptTo(Class<AdapterType> type) {
        if (type == Session.class) {
            return (AdapterType) getSession();
        }

        // fall back to default behaviour
        return super.adaptTo(type);
    }

    // ---------- internal

    /**
     * Returns the JCR Session of the root resource provider which provides
     * access to the repository.
     */
    private Session getSession() {
        return rootProvider.getSession();
    }

    /**
     * Returns a string used for matching map entries against the given request
     * or URI parts.
     *
     * @param scheme The URI scheme
     * @param host The host name
     * @param port The port number. If this is negative, the default value used
     *            is 80 unless the scheme is "https" in which case the default
     *            value is 443.
     * @param path The (absolute) path
     * @return The request path string {scheme}/{host}.{port}{path}.
     */
    public static String getMapPath(String scheme, String host, int port, String path) {
        if (port < 0) {
            port = ("https".equals(scheme)) ? 443 : 80;
        }

        return scheme + "/" + host + "." + port + path;
    }

    /**
     * Internally resolves the absolute path. The will almost always contain
     * request selectors and an extension. Therefore this method uses the
     * {@link ResourcePathIterator} to cut off parts of the path to find the
     * actual resource.
     * <p>
     * This method operates in two steps:
     * <ol>
     * <li>Check the path directly
     * <li>Drill down the resource tree from the root down to the resource
     * trying to get the child as per the respective path segment or finding a
     * child whose <code>sling:alias</code> property is set to the respective
     * name.
     * </ol>
     * <p>
     * If neither mechanism (direct access and drill down) resolves to a
     * resource this method returns <code>null</code>.
     *
     * @param absPath The absolute path of the resource to return.
     * @return The resource found or <code>null</code> if the resource could
     *         not be found. The
     *         {@link org.apache.sling.api.resource.ResourceMetadata#getResolutionPathInfo() resolution path info}
     *         field of the resource returned is set to the part of the
     *         <code>absPath</code> which has been cut off by the
     *         {@link ResourcePathIterator} to resolve the resource.
     */
    private Resource resolveInternal(String absPath) {
        Resource resource = null;
        String curPath = absPath;
        try {
            final ResourcePathIterator it = new ResourcePathIterator(absPath);
            while (it.hasNext() && resource == null) {
                curPath = it.next();
                resource = getResourceInternal(curPath);
            }
        } catch (Exception ex) {
            throw new SlingException("Problem trying " + curPath
                + " for request path " + absPath, ex);
        }

        // SLING-627: set the part cut off from the uriPath as
        // sling.resolutionPathInfo property such that
        // uriPath = curPath + sling.resolutionPathInfo
        if (resource != null) {

            String rpi = absPath.substring(curPath.length());
            resource.getResourceMetadata().setResolutionPathInfo(rpi);

            log.debug(
                "resolveInternal: Found resource {} with path info {} for {}",
                new Object[] { resource, rpi, absPath });

        } else {

            // no direct resource found, so we have to drill down into the
            // resource tree to find a match
            resource = getResourceInternal("/");
            StringBuilder resolutionPath = new StringBuilder();
            StringTokenizer tokener = new StringTokenizer(absPath, "/");
            while (resource != null && tokener.hasMoreTokens()) {
                String childNameRaw = tokener.nextToken();

                Resource nextResource = getChildInternal(resource, childNameRaw);
                if (nextResource != null) {

                    resource = nextResource;
                    resolutionPath.append("/").append(childNameRaw);

                } else {

                    String childName = null;
                    ResourcePathIterator rpi = new ResourcePathIterator(
                        childNameRaw);
                    while (rpi.hasNext() && nextResource == null) {
                        childName = rpi.next();
                        nextResource = getChildInternal(resource, childName);
                    }

                    // switch the currentResource to the nextResource (may be
                    // null)
                    resource = nextResource;
                    resolutionPath.append("/").append(childName);

                    // terminate the search if a resource has been found
                    // with the extension cut off
                    if (nextResource != null) {
                        break;
                    }
                }
            }

            // SLING-627: set the part cut off from the uriPath as
            // sling.resolutionPathInfo property such that
            // uriPath = curPath + sling.resolutionPathInfo
            if (resource != null) {
                final String path = resolutionPath.toString();
                final String pathInfo = absPath.substring(path.length());

                resource.getResourceMetadata().setResolutionPath(path);
                resource.getResourceMetadata().setResolutionPathInfo(pathInfo);

                log.debug(
                    "resolveInternal: Found resource {} with path info {} for {}",
                    new Object[] { resource, pathInfo, absPath });
            }
        }

        return resource;
    }

    private Resource getChildInternal(Resource parent, String childName) {
        Resource child = getResource(parent, childName);
        if (child != null) {
            String alias = getProperty(child, PROP_REDIRECT_INTERNAL);
            if (alias != null) {
                // TODO: might be a redirect ??
                log.warn(
                    "getChildInternal: Internal redirect to {} for Resource {} is not supported yet, ignoring",
                    alias, child);
            }

            // we have the resource name, continue with the next level
            return child;
        }

        // we do not have a child with the exact name, so we look for
        // a child, whose alias matches the childName
        Iterator<Resource> children = listChildren(parent);
        while (children.hasNext()) {
            child = children.next();
            String alias = getProperty(child, PROP_ALIAS);
            if (childName.equals(alias)) {
                log.debug(
                    "getChildInternal: Found Resource {} with alias {} to use",
                    child, childName);
                return child;
            }
        }

        // no match for the childName found
        log.debug("getChildInternal: Resource {} has no child {}", parent,
            childName);
        return null;
    }

    /**
     * Creates a JcrNodeResource with the given path if existing
     */
    protected Resource getResourceInternal(String path) {

        Resource resource = rootProvider.getResource(this, path);
        if (resource != null) {
            resource.getResourceMetadata().setResolutionPath(path);
            return resource;
        }

        log.debug(
            "getResourceInternal: Cannot resolve path '{}' to a resource", path);
        return null;
    }

    public String getProperty(Resource res, String propName) {

        // check the property in the resource itself
        ValueMap props = res.adaptTo(ValueMap.class);
        if (props != null) {
            String prop = props.get(propName, String.class);
            if (prop != null) {
                log.debug("getProperty: Resource {} has property {}={}",
                    new Object[] { res, propName, prop });
                return prop;
            }
        }

        // otherwise, check it in the jcr:content child resource
        res = getResource(res, "jcr:content");
        if (res != null) {
            return getProperty(res, propName);
        }

        return null;
    }

    /**
     * Returns the <code>path</code> as an absolute path. If the path is
     * already absolute it is returned unmodified (the same instance actually).
     * If the path is relative it is made absolute by prepending the first entry
     * of the {@link #getSearchPath() search path}.
     *
     * @param path The path to ensure absolute
     * @return The absolute path as explained above
     */
    private String ensureAbsPath(String path) {
        if (!path.startsWith("/")) {
            path = getSearchPath()[0] + path;
        }
        return path;
    }

    private String mangleNamespaces(String absPath) {
        if (factory.isMangleNamespacePrefixes() && absPath.contains(MANGLE_NAMESPACE_OUT_SUFFIX)) {
            Pattern p = Pattern.compile(MANGLE_NAMESPACE_OUT);
            Matcher m = p.matcher(absPath);

            StringBuffer buf = new StringBuffer();
            while (m.find()) {
                String replacement = MANGLE_NAMESPACE_IN_PREFIX + m.group(1) + MANGLE_NAMESPACE_IN_SUFFIX;
                m.appendReplacement(buf, replacement);
            }

            m.appendTail(buf);

            absPath = buf.toString();
        }

        return absPath;
    }

    private String unmangleNamespaces(String absPath) {
        if (factory.isMangleNamespacePrefixes() && absPath.contains(MANGLE_NAMESPACE_IN_PREFIX)) {
            Pattern p = Pattern.compile(MANGLE_NAMESPACE_IN);
            Matcher m = p.matcher(absPath);
            StringBuffer buf = new StringBuffer();
            while (m.find()) {
                String namespace = m.group(1);
                try {

                    // throws if "namespace" is not a registered
                    // namespace prefix
                    getSession().getNamespaceURI(namespace);

                    String replacement = MANGLE_NAMESPACE_OUT_PREFIX
                        + namespace + MANGLE_NAMESPACE_OUT_SUFFIX;
                    m.appendReplacement(buf, replacement);

                } catch (NamespaceException ne) {

                    // not a valid prefix
                    log.debug(
                        "unmangleNamespaces: '{}' is not a prefix, not unmangling",
                        namespace);

                } catch (RepositoryException re) {

                    log.warn(
                        "unmangleNamespaces: Problem checking namespace '{}'",
                        namespace, re);

                }
            }
            m.appendTail(buf);
            absPath = buf.toString();
        }

        return absPath;
    }
}<|MERGE_RESOLUTION|>--- conflicted
+++ resolved
@@ -477,13 +477,8 @@
         try {
             QueryResult res = JcrResourceUtil.query(getSession(), query,
                 language);
-<<<<<<< HEAD
             return new JcrNodeResourceIterator(this, res.getNodes(),
                 rootProvider.getResourceTypeProviders(), factory.getDynamicClassLoader());
-=======
-            return new JcrNodeResourceIterator(this, res.getNodes(), rootProvider
-                .getResourceTypeProviders(), this.getClass().getClassLoader());
->>>>>>> 60b9bea3
         } catch (javax.jcr.query.InvalidQueryException iqe) {
             throw new QuerySyntaxException(iqe.getMessage(), query, language,
                 iqe);
