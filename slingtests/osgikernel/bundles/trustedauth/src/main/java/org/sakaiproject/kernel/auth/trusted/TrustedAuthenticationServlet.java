--- conflicted
+++ resolved
@@ -155,11 +155,6 @@
     } else if (req.getRemoteUser() != null) {
       userId = req.getRemoteUser();
     }
-<<<<<<< HEAD
-    SimpleCredentials sc = new SimpleCredentials(userId, new char[0]);
-    TrustedUser user = new TrustedUser(userId);
-    sc.setAttribute(TrustedAuthenticationHandler.class.getName(), user);
-=======
 
     SimpleCredentials sc = null;
 
@@ -168,7 +163,6 @@
       TrustedUser user = new TrustedUser(userId);
       sc.setAttribute(TrustedAuthenticationHandler.class.getName(), user);
     }
->>>>>>> cd56c485
     return sc;
   }
 
