--- conflicted
+++ resolved
@@ -60,11 +60,6 @@
 
   private ConfigurationService configurationService;
   
-<<<<<<< HEAD
-=======
-  /** @scr.property name="storage.levels" value="4" */
-  private int levels = 4;
->>>>>>> 75c54425
 
   /**
    * 
@@ -156,12 +151,7 @@
    */
   public String getUserPrivatePath(String uuid) {
     LOGGER.info("User private Path ["+privatePathBase+"] ["+uuid+"]" );
-<<<<<<< HEAD
     return PathUtils.normalizePath(privatePathBase + "/" + PathUtils.getUserPrefix(uuid,DEFAULT_HASH_LEVELS));
-=======
-    // TODO: get this from somewhere else...
-    return PathUtils.normalizePath("/_user/private/" + PathUtils.getUserPrefix(uuid,levels));
->>>>>>> 75c54425
   }
 
   /**
@@ -170,12 +160,7 @@
    * @see org.sakaiproject.kernel.api.user.UserFactoryService#getUserSharedPrivatePath(java.lang.String)
    */
   public String getUserSharedPrivatePath(String uuid) {
-<<<<<<< HEAD
     return PathUtils.normalizePath(sharedPrivatePathBase + "/" + PathUtils.getUserPrefix(uuid,DEFAULT_HASH_LEVELS));
-=======
-    // TODO: get this from somewhere else...
-    return PathUtils.normalizePath("/_user/public/" + PathUtils.getUserPrefix(uuid,levels));
->>>>>>> 75c54425
   }
 
   /**
