/*
 * Licensed to the Sakai Foundation (SF) under one
 * or more contributor license agreements. See the NOTICE file
 * distributed with this work for additional information
 * regarding copyright ownership. The SF licenses this file
 * to you under the Apache License, Version 2.0 (the
 * "License"); you may not use this file except in compliance
 * with the License. You may obtain a copy of the License at
 *
 *     http://www.apache.org/licenses/LICENSE-2.0
 *
 * Unless required by applicable law or agreed to in writing,
 * software distributed under the License is distributed on an
 * "AS IS" BASIS, WITHOUT WARRANTIES OR CONDITIONS OF ANY
 * KIND, either express or implied. See the License for the
 * specific language governing permissions and limitations under the License.
 */
package org.sakaiproject.kernel.user.servlet;

import org.apache.jackrabbit.api.security.user.Authorizable;
import org.apache.jackrabbit.api.security.user.User;
import org.apache.jackrabbit.api.security.user.UserManager;
import org.apache.sling.api.SlingHttpServletRequest;
import org.apache.sling.api.servlets.HtmlResponse;
import org.apache.sling.jackrabbit.usermanager.impl.helper.RequestProperty;
import org.apache.sling.jackrabbit.usermanager.impl.post.AbstractUserPostServlet;
import org.apache.sling.jackrabbit.usermanager.impl.resource.AuthorizableResourceProvider;
import org.apache.sling.jcr.api.SlingRepository;
import org.apache.sling.jcr.base.util.AccessControlUtil;
import org.apache.sling.servlets.post.Modification;
import org.apache.sling.servlets.post.SlingPostConstants;
import org.osgi.framework.ServiceReference;
import org.osgi.service.component.ComponentContext;
import org.sakaiproject.kernel.api.user.UserPostProcessor;
import org.sakaiproject.kernel.util.PathUtils;
import org.slf4j.Logger;
import org.slf4j.LoggerFactory;

import java.security.Principal;
import java.util.Dictionary;
import java.util.List;
import java.util.Map;

import javax.jcr.RepositoryException;
import javax.jcr.Session;
import javax.servlet.http.HttpServletResponse;

/**
 * <p>
 * Sling Post Servlet implementation for creating a user in the jackrabbit UserManager.
 * </p>
 * <h2>Rest Service Description</h2>
 * <p>
 * Creates a new user. Maps on to nodes of resourceType <code>sling/users</code> like
 * <code>/rep:system/rep:userManager/rep:users</code> mapped to a resource url
 * <code>/system/userManager/user</code>. This servlet responds at
 * <code>/system/userManager/user.create.html</code>
 * </p>
 * <h4>Methods</h4>
 * <ul>
 * <li>POST</li>
 * </ul>
 * <h4>Post Parameters</h4>
 * <dl>
 * <dt>:name</dt>
 * <dd>The name of the new user (required)</dd>
 * <dt>:pwd</dt>
 * <dd>The password of the new user (required)</dd>
 * <dt>:pwdConfirm</dt>
 * <dd>The password of the new user (required)</dd>
 * <dt></dt>
 * <dd>Any additional parameters become properties of the user node (optional)</dd>
 * </dl>
 * <h4>Response</h4>
 * <dl>
 * <dt>200</dt>
 * <dd>Success, a redirect is sent to the users resource locator. The redirect comes with
 * HTML describing the status.</dd>
 * <dt>500</dt>
 * <dd>Failure, including user already exists. HTML explains the failure.</dd>
 * </dl>
 * <h4>Example</h4>
 * 
 * <code>
 * curl -F:name=ieb -Fpwd=password -FpwdConfirm=password -Fproperty1=value1 http://localhost:8080/system/userManager/user.create.html
 * </code>
 * 
 * 
 * 
 * @scr.component immediate="true" label="%createUser.post.operation.name"
 *                description="%createUser.post.operation.description"
 * @scr.service interface="javax.servlet.Servlet"
 * @scr.property name="sling.servlet.resourceTypes" value="sling/users"
 * @scr.property name="sling.servlet.methods" value="POST"
 * @scr.property name="sling.servlet.selectors" value="create"
 * 
 * @scr.property name="password.digest.algorithm" value="sha1"
 * 
 * 
 * @scr.property name="servlet.post.dateFormats"
 *               values.0="EEE MMM dd yyyy HH:mm:ss 'GMT'Z"
 *               values.1="yyyy-MM-dd'T'HH:mm:ss.SSSZ" values.2="yyyy-MM-dd'T'HH:mm:ss"
 *               values.3="yyyy-MM-dd" values.4="dd.MM.yyyy HH:mm:ss"
 *               values.5="dd.MM.yyyy"
 * 
 * 
 * @scr.property name="self.registration.enabled" label="%self.registration.enabled.name"
 *               description="%self.registration.enabled.description"
 *               valueRef="DEFAULT_SELF_REGISTRATION_ENABLED"
 * 
 * @scr.property name="usermanager.hashlevels" label="%usermanager.hashlevels.name"
 *               description="%usermanager.hashlevels.description"
 *               valueRef="DEFAULT_HASH_LEVELS"
 * 
 * @scr.reference name="UserPostProcessor" bind="bindUserPostProcessor"
 *                unbind="unbindUserPostProcessor"
 *                interface="org.sakaiproject.kernel.api.user.UserPostProcessor"
 *                cardinality="0..n" policy="dynamic"
 */

public class CreateSakaiUserServlet extends AbstractUserPostServlet {

  /**
   *
   */
  private static final long serialVersionUID = -5060795742204221361L;

  
  private UserPostProcessorRegister postProcessorTracker = new UserPostProcessorRegister();

  /**
   * default log
   */
  private final Logger log = LoggerFactory.getLogger(getClass());

  private static final String PROP_SELF_REGISTRATION_ENABLED = "self.registration.enabled";
  private static final Boolean DEFAULT_SELF_REGISTRATION_ENABLED = Boolean.TRUE;
  private static final String PROP_HASH_LEVELS = "usermanager.hashlevels";
  private static final int DEFAULT_HASH_LEVELS = 4;

  private Boolean selfRegistrationEnabled = DEFAULT_SELF_REGISTRATION_ENABLED;

  /**
   * The JCR Repository we access to resolve resources
   * 
   * @scr.reference
   */
  private SlingRepository repository;
  /**
   * The number of levels to hash storage
   */
  private int hashLevels;

  /** Returns the JCR repository used by this service. */
  protected SlingRepository getRepository() {
    return repository;
  }

  /**
   * Returns an administrative session to the default workspace.
   */
  private Session getSession() throws RepositoryException {
    return getRepository().loginAdministrative(null);
  }

  /**
   * Return the administrative session and close it.
   */
  private void ungetSession(final Session session) {
    if (session != null) {
      try {
        session.logout();
      } catch (Throwable t) {
        log.error("Unable to log out of session: " + t.getMessage(), t);
      }
    }
  }

  // ---------- SCR integration ---------------------------------------------

  /**
   * Activates this component.
   * 
   * @param componentContext
   *          The OSGi <code>ComponentContext</code> of this component.
   */
  protected void activate(ComponentContext componentContext) {
    super.activate(componentContext);
    Dictionary<?, ?> props = componentContext.getProperties();
    Object propValue = props.get(PROP_SELF_REGISTRATION_ENABLED);
    if (propValue instanceof String) {
      selfRegistrationEnabled = Boolean.parseBoolean((String) propValue);
    } else {
      selfRegistrationEnabled = DEFAULT_SELF_REGISTRATION_ENABLED;
    }
    propValue = props.get(PROP_HASH_LEVELS);
    if (propValue instanceof String) {
      hashLevels = Integer.parseInt((String) propValue);
    } else {
      hashLevels = DEFAULT_HASH_LEVELS;
    }
    postProcessorTracker.setComponentContext(componentContext);
  }

  /*
   * (non-Javadoc)
   * 
   * @seeorg.apache.sling.jackrabbit.usermanager.post.AbstractAuthorizablePostServlet#
   * handleOperation(org.apache.sling.api.SlingHttpServletRequest,
   * org.apache.sling.api.servlets.HtmlResponse, java.util.List)
   */
  @Override
  protected void handleOperation(SlingHttpServletRequest request, HtmlResponse response,
      List<Modification> changes) throws RepositoryException {
    // make sure user self-registration is enabled
    if (!selfRegistrationEnabled) {
      throw new RepositoryException(
          "Sorry, registration of new users is not currently enabled.  Please try again later.");
    }

    Session session = request.getResourceResolver().adaptTo(Session.class);
    if (session == null) {
      throw new RepositoryException("JCR Session not found");
    }

    // check that the submitted parameter values have valid values.
    final String principalName = request.getParameter(SlingPostConstants.RP_NODE_NAME);
    if (principalName == null) {
      throw new RepositoryException("User name was not submitted");
    }
    String pwd = request.getParameter("pwd");
    if (pwd == null) {
      throw new RepositoryException("Password was not submitted");
    }
    String pwdConfirm = request.getParameter("pwdConfirm");
    if (!pwd.equals(pwdConfirm)) {
      throw new RepositoryException(
          "Password value does not match the confirmation password");
    }

    Session selfRegSession = null;
    try {
      selfRegSession = getSession();

      UserManager userManager = AccessControlUtil.getUserManager(selfRegSession);
      Authorizable authorizable = userManager.getAuthorizable(principalName);

      if (authorizable != null) {
        // user already exists!
        throw new RepositoryException(
            "A principal already exists with the requested name: " + principalName);
      } else {
        Map<String, RequestProperty> reqProperties = collectContent(request, response);

        User user = userManager.createUser(principalName, digestPassword(pwd),
            new Principal() {
              public String getName() {
                return principalName;
              }
            }, PathUtils.getUserPrefix(principalName, hashLevels));
        String userPath = AuthorizableResourceProvider.SYSTEM_USER_MANAGER_USER_PREFIX
            + user.getID();
        

        log.info("The user his path is: " + userPath);

        response.setPath(userPath);
        response.setLocation(externalizePath(request, userPath));
        response.setParentLocation(externalizePath(request,
            AuthorizableResourceProvider.SYSTEM_USER_MANAGER_USER_PATH));
        changes.add(Modification.onCreated(userPath));

        // write content from form
        writeContent(selfRegSession, user, reqProperties, changes);

        if (selfRegSession.hasPendingChanges()) {
          selfRegSession.save();
        }
      }
    } finally {
      ungetSession(selfRegSession);
    }

    try {
<<<<<<< HEAD
      for (UserPostProcessor userPostProcessor : postProcessorTracker.getProcessors()) {
=======
      log.info("Looping all the users");
      for (UserPostProcessor userPostProcessor : postProcessorTracker.getProcessors()) {
        log.info("Processor: " + userPostProcessor);
>>>>>>> e634706e
        userPostProcessor.process(request, changes);
      }
    } catch (Exception e) {
      log.warn(e.getMessage(), e);
      response.setStatus(HttpServletResponse.SC_INTERNAL_SERVER_ERROR, e.getMessage());
    }
  }


  protected void bindUserPostProcessor(ServiceReference serviceReference) {
    postProcessorTracker.bindUserPostProcessor(serviceReference);

  }

  protected void unbindUserPostProcessor(ServiceReference serviceReference) {
    postProcessorTracker.unbindUserPostProcessor(serviceReference);
  }

}<|MERGE_RESOLUTION|>--- conflicted
+++ resolved
@@ -282,13 +282,7 @@
     }
 
     try {
-<<<<<<< HEAD
       for (UserPostProcessor userPostProcessor : postProcessorTracker.getProcessors()) {
-=======
-      log.info("Looping all the users");
-      for (UserPostProcessor userPostProcessor : postProcessorTracker.getProcessors()) {
-        log.info("Processor: " + userPostProcessor);
->>>>>>> e634706e
         userPostProcessor.process(request, changes);
       }
     } catch (Exception e) {
