/*
 * Licensed to the Sakai Foundation (SF) under one
 * or more contributor license agreements. See the NOTICE file
 * distributed with this work for additional information
 * regarding copyright ownership. The SF licenses this file
 * to you under the Apache License, Version 2.0 (the
 * "License"); you may not use this file except in compliance
 * with the License. You may obtain a copy of the License at
 *
 *     http://www.apache.org/licenses/LICENSE-2.0
 *
 * Unless required by applicable law or agreed to in writing,
 * software distributed under the License is distributed on an
 * "AS IS" BASIS, WITHOUT WARRANTIES OR CONDITIONS OF ANY
 * KIND, either express or implied. See the License for the
 * specific language governing permissions and limitations under the License.
 */
package org.sakaiproject.nakamura.auth.ldap;

import static org.mockito.Mockito.doNothing;

import static org.mockito.Mockito.doThrow;

import static org.mockito.Matchers.any;
import static org.mockito.Matchers.anyBoolean;
import static org.mockito.Matchers.anyInt;
import static org.mockito.Matchers.anyString;
import static org.mockito.Mockito.mock;
import static org.mockito.Mockito.when;

import static org.mockito.internal.stubbing.defaultanswers.Answers.RETURNS_DEEP_STUBS;

import static junit.framework.Assert.assertTrue;
import static junit.framework.Assert.assertFalse;

import com.novell.ldap.LDAPConnection;
import com.novell.ldap.LDAPException;
import com.novell.ldap.LDAPSearchResults;

import org.junit.Before;
import org.junit.Test;
import org.junit.runner.RunWith;
import org.mockito.Mock;
import org.mockito.runners.MockitoJUnitRunner;
import org.sakaiproject.nakamura.api.ldap.LdapConnectionManager;

import java.util.HashMap;

import javax.jcr.Credentials;
import javax.jcr.SimpleCredentials;

@RunWith(MockitoJUnitRunner.class)
public class LdapAuthenticationPluginTest {

  private final static String LDAP_USER = "uid=admin,ou=Special People,o=nyu.edu,o=nyu";
  private final static String LDAP_PASS = "admin";
  private final static String LDAP_BASE_DN = "ou=People,o=nyu.edu,o=nyu";
  private final static String USER_FILTER = "uid={}";
  private final static String AUTHZ_FILTER = "eduEntitlements=sakai";
  private final static String USER = "joe";
  private final static String PASS = "pass";

  private LdapAuthenticationPlugin ldapAuthenticationPlugin;

  @Mock(answer = RETURNS_DEEP_STUBS)
  private LdapConnectionManager connMgr;

  @Mock
  private LDAPConnection conn;

  @Mock
  private LDAPSearchResults results;

  @Before
  public void setup() throws Exception {
    when(connMgr.getConfig().getLdapUser()).thenReturn(LDAP_USER);
    when(connMgr.getConfig().getLdapPassword()).thenReturn(LDAP_PASS);
    ldapAuthenticationPlugin = new LdapAuthenticationPlugin(connMgr);
  }

  @Test
  public void defaultConstructor() {
    new LdapAuthenticationPlugin();
  }

  @Test
  public void activateModify() {
    new LdapAuthenticationPlugin().activate(new HashMap<String, String>());
    new LdapAuthenticationPlugin().modified(new HashMap<String, String>());
  }

  @Test
  public void authenticationFailsIfNotSimpleCredentials() throws Exception {
    // given
    Credentials credentials = mock(Credentials.class);

    // then
    assertFalse(ldapAuthenticationPlugin.authenticate(credentials));
  }

  @Test
  public void canAuthenticateWithValidCredentialsNoFilter() throws Exception {
    // given
    HashMap<String, String> props = new HashMap<String, String>();
    props.put(LdapAuthenticationPlugin.LDAP_BASE_DN, LDAP_BASE_DN);
    props.put(LdapAuthenticationPlugin.USER_FILTER, USER_FILTER);
    ldapAuthenticationPlugin.activate(props);

    when(connMgr.getConnection()).thenReturn(conn);
<<<<<<< HEAD
=======
    when(
        conn.search(anyString(), anyInt(), anyString(), any(String[].class), anyBoolean()))
        .thenReturn(results);
    when(results.getCount()).thenReturn(1);

    // then
    assertTrue(ldapAuthenticationPlugin.authenticate(simpleCredentials()));
  }

  @Test
  public void authenticateWithValidCredentialsWithFilter() throws Exception {
    // given
    HashMap<String, String> props = new HashMap<String, String>();
    props.put(LdapAuthenticationPlugin.LDAP_BASE_DN, LDAP_BASE_DN);
    props.put(LdapAuthenticationPlugin.USER_FILTER, USER_FILTER);
    props.put(LdapAuthenticationPlugin.AUTHZ_FILTER, AUTHZ_FILTER);
    ldapAuthenticationPlugin.activate(props);

    when(connMgr.getConnection()).thenReturn(conn);
>>>>>>> 5221c59e
    when(
        conn.search(anyString(), anyInt(), anyString(), any(String[].class), anyBoolean()))
        .thenReturn(results);
    when(results.hasMore()).thenReturn(true);

    // verify the calls
    // verify(connMgr).getConnection();
    // verify(conn).bind(anyInt(), anyString(), any(byte[].class));
    // verify(conn).search(anyString(), anyInt(), anyString(), any(String[].class),
    // anyBoolean());
    // verify(conn).bind(anyInt(), anyString(), any(byte[].class));
    // verify(conn).search(isA(String.class), isA(Integer.class), anyString(),
    // any(String[].class),
    // anyBoolean());

    // then
    assertTrue(ldapAuthenticationPlugin.authenticate(simpleCredentials()));
  }

  @Test
<<<<<<< HEAD
  public void authenticateWithValidCredentialsWithFilter() throws Exception {
    // given
    HashMap<String, String> props = new HashMap<String, String>();
    props.put(LdapAuthenticationPlugin.LDAP_BASE_DN, LDAP_BASE_DN);
    props.put(LdapAuthenticationPlugin.USER_FILTER, USER_FILTER);
    props.put(LdapAuthenticationPlugin.AUTHZ_FILTER, AUTHZ_FILTER);
    ldapAuthenticationPlugin.activate(props);

    when(connMgr.getConnection()).thenReturn(conn);
    when(
        conn.search(anyString(), anyInt(), anyString(), any(String[].class), anyBoolean()))
        .thenReturn(results);
    when(results.hasMore()).thenReturn(true);

    // then
    assertTrue(ldapAuthenticationPlugin.authenticate(simpleCredentials()));
  }

  @Test
=======
>>>>>>> 5221c59e
  public void failConnectingToLdapHost() throws Exception {
    // given
    HashMap<String, String> props = new HashMap<String, String>();
    props.put(LdapAuthenticationPlugin.LDAP_BASE_DN, LDAP_BASE_DN);
    props.put(LdapAuthenticationPlugin.USER_FILTER, USER_FILTER);
    ldapAuthenticationPlugin.activate(props);

    when(connMgr.getConnection()).thenThrow(new LDAPException());

    // then
    assertFalse(ldapAuthenticationPlugin.authenticate(simpleCredentials()));
  }

  @Test
  public void failBindingAsAppUser() throws Exception {
    // given
    HashMap<String, String> props = new HashMap<String, String>();
    props.put(LdapAuthenticationPlugin.LDAP_BASE_DN, LDAP_BASE_DN);
    props.put(LdapAuthenticationPlugin.USER_FILTER, USER_FILTER);
    ldapAuthenticationPlugin.activate(props);

    when(connMgr.getConnection()).thenReturn(conn);
    doThrow(new LDAPException()).when(conn).bind(LDAPConnection.LDAP_V3, LDAP_USER,
        LDAP_PASS.getBytes("UTF-8"));

    // then
    assertFalse(ldapAuthenticationPlugin.authenticate(simpleCredentials()));
  }

  @Test
  public void failSearchingForUser() throws Exception {
    // given
    HashMap<String, String> props = new HashMap<String, String>();
    props.put(LdapAuthenticationPlugin.LDAP_BASE_DN, LDAP_BASE_DN);
    props.put(LdapAuthenticationPlugin.USER_FILTER, USER_FILTER);
    ldapAuthenticationPlugin.activate(props);

    when(connMgr.getConnection()).thenReturn(conn);
    when(
        conn.search(anyString(), anyInt(), anyString(), any(String[].class), anyBoolean()))
        .thenReturn(results);
<<<<<<< HEAD
    when(results.hasMore()).thenReturn(false);
=======
    when(results.getCount()).thenReturn(0);
>>>>>>> 5221c59e

    // then
    assertFalse(ldapAuthenticationPlugin.authenticate(simpleCredentials()));
  }

  @Test
  public void failBindingAsUser() throws Exception {
    // given
    HashMap<String, String> props = new HashMap<String, String>();
    props.put(LdapAuthenticationPlugin.LDAP_BASE_DN, LDAP_BASE_DN);
    props.put(LdapAuthenticationPlugin.USER_FILTER, USER_FILTER);
    props.put(LdapAuthenticationPlugin.AUTHZ_FILTER, AUTHZ_FILTER);
    ldapAuthenticationPlugin.activate(props);

    when(connMgr.getConnection()).thenReturn(conn);
    when(
        conn.search(anyString(), anyInt(), anyString(), any(String[].class), anyBoolean()))
        .thenReturn(results);
<<<<<<< HEAD
    when(results.hasMore()).thenReturn(true);
=======
    when(results.getCount()).thenReturn(1);
>>>>>>> 5221c59e
    doThrow(new LDAPException()).when(conn).bind(LDAPConnection.LDAP_V3,
        USER_FILTER.replace("{}", USER) + ", " + LDAP_BASE_DN, PASS.getBytes("UTF-8"));

    // then
    assertFalse(ldapAuthenticationPlugin.authenticate(simpleCredentials()));
  }

  @Test
  public void failBindingAsAppUserAfterUserSearch() throws Exception {
    // given
    HashMap<String, String> props = new HashMap<String, String>();
    props.put(LdapAuthenticationPlugin.LDAP_BASE_DN, LDAP_BASE_DN);
    props.put(LdapAuthenticationPlugin.USER_FILTER, USER_FILTER);
    props.put(LdapAuthenticationPlugin.AUTHZ_FILTER, AUTHZ_FILTER);
    ldapAuthenticationPlugin.activate(props);

    when(connMgr.getConnection()).thenReturn(conn);
    doNothing().doThrow(new LDAPException()).when(conn).bind(LDAPConnection.LDAP_V3,
        LDAP_USER, LDAP_PASS.getBytes("UTF-8"));
    when(
        conn.search(anyString(), anyInt(), anyString(), any(String[].class), anyBoolean()))
        .thenReturn(results);
<<<<<<< HEAD
    when(results.hasMore()).thenReturn(true);
=======
    when(results.getCount()).thenReturn(1);
>>>>>>> 5221c59e

    // then
    assertFalse(ldapAuthenticationPlugin.authenticate(simpleCredentials()));
  }

  @Test
  public void failAuthzFilterSearch() throws Exception {
    // given
    HashMap<String, String> props = new HashMap<String, String>();
    props.put(LdapAuthenticationPlugin.LDAP_BASE_DN, LDAP_BASE_DN);
    props.put(LdapAuthenticationPlugin.USER_FILTER, USER_FILTER);
    props.put(LdapAuthenticationPlugin.AUTHZ_FILTER, AUTHZ_FILTER);
    ldapAuthenticationPlugin.activate(props);

    when(connMgr.getConnection()).thenReturn(conn);
    when(
        conn.search(anyString(), anyInt(), anyString(), any(String[].class), anyBoolean()))
        .thenReturn(results);
<<<<<<< HEAD
    when(results.hasMore()).thenReturn(true).thenReturn(false);
=======
    when(results.getCount()).thenReturn(1).thenReturn(0);
>>>>>>> 5221c59e

    // then
    assertFalse(ldapAuthenticationPlugin.authenticate(simpleCredentials()));
  }
  
  private SimpleCredentials simpleCredentials() {
    return new SimpleCredentials(USER, PASS.toCharArray());
  }
}<|MERGE_RESOLUTION|>--- conflicted
+++ resolved
@@ -107,28 +107,6 @@
     ldapAuthenticationPlugin.activate(props);
 
     when(connMgr.getConnection()).thenReturn(conn);
-<<<<<<< HEAD
-=======
-    when(
-        conn.search(anyString(), anyInt(), anyString(), any(String[].class), anyBoolean()))
-        .thenReturn(results);
-    when(results.getCount()).thenReturn(1);
-
-    // then
-    assertTrue(ldapAuthenticationPlugin.authenticate(simpleCredentials()));
-  }
-
-  @Test
-  public void authenticateWithValidCredentialsWithFilter() throws Exception {
-    // given
-    HashMap<String, String> props = new HashMap<String, String>();
-    props.put(LdapAuthenticationPlugin.LDAP_BASE_DN, LDAP_BASE_DN);
-    props.put(LdapAuthenticationPlugin.USER_FILTER, USER_FILTER);
-    props.put(LdapAuthenticationPlugin.AUTHZ_FILTER, AUTHZ_FILTER);
-    ldapAuthenticationPlugin.activate(props);
-
-    when(connMgr.getConnection()).thenReturn(conn);
->>>>>>> 5221c59e
     when(
         conn.search(anyString(), anyInt(), anyString(), any(String[].class), anyBoolean()))
         .thenReturn(results);
@@ -149,7 +127,6 @@
   }
 
   @Test
-<<<<<<< HEAD
   public void authenticateWithValidCredentialsWithFilter() throws Exception {
     // given
     HashMap<String, String> props = new HashMap<String, String>();
@@ -169,8 +146,6 @@
   }
 
   @Test
-=======
->>>>>>> 5221c59e
   public void failConnectingToLdapHost() throws Exception {
     // given
     HashMap<String, String> props = new HashMap<String, String>();
@@ -212,11 +187,7 @@
     when(
         conn.search(anyString(), anyInt(), anyString(), any(String[].class), anyBoolean()))
         .thenReturn(results);
-<<<<<<< HEAD
     when(results.hasMore()).thenReturn(false);
-=======
-    when(results.getCount()).thenReturn(0);
->>>>>>> 5221c59e
 
     // then
     assertFalse(ldapAuthenticationPlugin.authenticate(simpleCredentials()));
@@ -235,11 +206,7 @@
     when(
         conn.search(anyString(), anyInt(), anyString(), any(String[].class), anyBoolean()))
         .thenReturn(results);
-<<<<<<< HEAD
-    when(results.hasMore()).thenReturn(true);
-=======
-    when(results.getCount()).thenReturn(1);
->>>>>>> 5221c59e
+    when(results.hasMore()).thenReturn(true);
     doThrow(new LDAPException()).when(conn).bind(LDAPConnection.LDAP_V3,
         USER_FILTER.replace("{}", USER) + ", " + LDAP_BASE_DN, PASS.getBytes("UTF-8"));
 
@@ -262,11 +229,7 @@
     when(
         conn.search(anyString(), anyInt(), anyString(), any(String[].class), anyBoolean()))
         .thenReturn(results);
-<<<<<<< HEAD
-    when(results.hasMore()).thenReturn(true);
-=======
-    when(results.getCount()).thenReturn(1);
->>>>>>> 5221c59e
+    when(results.hasMore()).thenReturn(true);
 
     // then
     assertFalse(ldapAuthenticationPlugin.authenticate(simpleCredentials()));
@@ -285,11 +248,7 @@
     when(
         conn.search(anyString(), anyInt(), anyString(), any(String[].class), anyBoolean()))
         .thenReturn(results);
-<<<<<<< HEAD
     when(results.hasMore()).thenReturn(true).thenReturn(false);
-=======
-    when(results.getCount()).thenReturn(1).thenReturn(0);
->>>>>>> 5221c59e
 
     // then
     assertFalse(ldapAuthenticationPlugin.authenticate(simpleCredentials()));
