<?xml version="1.0" encoding="UTF-8"?>
<jmeterTestPlan version="1.2" properties="2.1">
  <hashTree>
    <TestPlan guiclass="TestPlanGui" testclass="TestPlan" testname=" LOGIN/Upload File/LOGOUT" enabled="true">
      <stringProp name="TestPlan.comments"></stringProp>
      <boolProp name="TestPlan.functional_mode">false</boolProp>
      <boolProp name="TestPlan.serialize_threadgroups">false</boolProp>
      <elementProp name="TestPlan.user_defined_variables" elementType="Arguments" guiclass="ArgumentsPanel" testclass="Arguments" testname="User Defined Variables" enabled="true">
        <collectionProp name="Arguments.arguments">
          <elementProp name="THREADS" elementType="Argument">
            <stringProp name="Argument.name">THREADS</stringProp>
<<<<<<< HEAD
            <stringProp name="Argument.value">2</stringProp>
=======
            <stringProp name="Argument.value">1</stringProp>
>>>>>>> 301ee5cf
            <stringProp name="Argument.metadata">=</stringProp>
          </elementProp>
          <elementProp name="DELAY_MS" elementType="Argument">
            <stringProp name="Argument.name">DELAY_MS</stringProp>
            <stringProp name="Argument.value">3000</stringProp>
            <stringProp name="Argument.metadata">=</stringProp>
          </elementProp>
          <elementProp name="LOOPS" elementType="Argument">
            <stringProp name="Argument.name">LOOPS</stringProp>
<<<<<<< HEAD
            <stringProp name="Argument.value">2000</stringProp>
=======
            <stringProp name="Argument.value">10</stringProp>
            <stringProp name="Argument.metadata">=</stringProp>
          </elementProp>
          <elementProp name="PASSWORD" elementType="Argument">
            <stringProp name="Argument.name">PASSWORD</stringProp>
            <stringProp name="Argument.value">test</stringProp>
>>>>>>> 301ee5cf
            <stringProp name="Argument.metadata">=</stringProp>
          </elementProp>
        </collectionProp>
      </elementProp>
      <stringProp name="TestPlan.user_define_classpath"></stringProp>
    </TestPlan>
    <hashTree>
      <ConfigTestElement guiclass="HttpDefaultsGui" testclass="ConfigTestElement" testname="HTTP Request Defaults" enabled="true">
        <elementProp name="HTTPsampler.Arguments" elementType="Arguments" guiclass="HTTPArgumentsPanel" testclass="Arguments" testname="User Defined Variables" enabled="true">
          <collectionProp name="Arguments.arguments"/>
        </elementProp>
        <stringProp name="HTTPSampler.domain">localhost</stringProp>
        <stringProp name="HTTPSampler.port">8080</stringProp>
        <stringProp name="HTTPSampler.connect_timeout"></stringProp>
        <stringProp name="HTTPSampler.response_timeout"></stringProp>
        <stringProp name="HTTPSampler.protocol"></stringProp>
        <stringProp name="HTTPSampler.contentEncoding"></stringProp>
        <stringProp name="HTTPSampler.path"></stringProp>
      </ConfigTestElement>
      <hashTree/>
      <CacheManager guiclass="CacheManagerGui" testclass="CacheManager" testname="HTTP Cache Manager" enabled="true">
        <boolProp name="clearEachIteration">false</boolProp>
        <boolProp name="useExpires">true</boolProp>
      </CacheManager>
      <hashTree/>
      <CookieManager guiclass="CookiePanel" testclass="CookieManager" testname="HTTP Cookie Manager" enabled="true">
        <collectionProp name="CookieManager.cookies"/>
        <boolProp name="CookieManager.clearEachIteration">false</boolProp>
        <stringProp name="CookieManager.policy">rfc2109</stringProp>
      </CookieManager>
      <hashTree/>
      <CSVDataSet guiclass="TestBeanGUI" testclass="CSVDataSet" testname="Files" enabled="true">
        <stringProp name="delimiter">,</stringProp>
        <stringProp name="fileEncoding"></stringProp>
<<<<<<< HEAD
        <stringProp name="filename">./file-uploads.csv</stringProp>
        <boolProp name="quotedData">false</boolProp>
        <boolProp name="recycle">true</boolProp>
        <stringProp name="shareMode">All threads</stringProp>
        <boolProp name="stopThread">false</boolProp>
        <stringProp name="variableNames">ID,FILE,MIMETYPE</stringProp>
=======
        <stringProp name="filename">./file_list.csv</stringProp>
        <boolProp name="quotedData">false</boolProp>
        <boolProp name="recycle">false</boolProp>
        <stringProp name="shareMode">All threads</stringProp>
        <boolProp name="stopThread">true</boolProp>
        <stringProp name="variableNames">ID,FILE,MIME_TYPE,SIZE</stringProp>
>>>>>>> 301ee5cf
      </CSVDataSet>
      <hashTree/>
      <ThreadGroup guiclass="ThreadGroupGui" testclass="ThreadGroup" testname="Thread Group" enabled="true">
        <stringProp name="ThreadGroup.on_sample_error">continue</stringProp>
        <elementProp name="ThreadGroup.main_controller" elementType="LoopController" guiclass="LoopControlPanel" testclass="LoopController" testname="Loop Controller" enabled="true">
          <boolProp name="LoopController.continue_forever">false</boolProp>
<<<<<<< HEAD
          <stringProp name="LoopController.loops">${LOOPS}</stringProp>
=======
          <intProp name="LoopController.loops">-1</intProp>
>>>>>>> 301ee5cf
        </elementProp>
        <stringProp name="ThreadGroup.num_threads">${THREADS}</stringProp>
        <stringProp name="ThreadGroup.ramp_time">${THREADS}</stringProp>
        <longProp name="ThreadGroup.start_time">1286191519000</longProp>
        <longProp name="ThreadGroup.end_time">1286191519000</longProp>
        <boolProp name="ThreadGroup.scheduler">false</boolProp>
        <stringProp name="ThreadGroup.duration"></stringProp>
        <stringProp name="ThreadGroup.delay"></stringProp>
      </ThreadGroup>
      <hashTree>
        <HTTPSampler2 guiclass="HttpTestSampleGui2" testclass="HTTPSampler2" testname="Login" enabled="true">
          <elementProp name="HTTPsampler.Arguments" elementType="Arguments" guiclass="HTTPArgumentsPanel" testclass="Arguments" testname="User Defined Variables" enabled="true">
            <collectionProp name="Arguments.arguments">
              <elementProp name="sakaiauth:login" elementType="HTTPArgument">
                <boolProp name="HTTPArgument.always_encode">true</boolProp>
                <stringProp name="Argument.value">1</stringProp>
                <stringProp name="Argument.metadata">=</stringProp>
                <boolProp name="HTTPArgument.use_equals">true</boolProp>
                <stringProp name="Argument.name">sakaiauth:login</stringProp>
              </elementProp>
              <elementProp name="sakaiauth:un" elementType="HTTPArgument">
                <boolProp name="HTTPArgument.always_encode">true</boolProp>
                <stringProp name="Argument.value">${ID}</stringProp>
                <stringProp name="Argument.metadata">=</stringProp>
                <boolProp name="HTTPArgument.use_equals">true</boolProp>
                <stringProp name="Argument.name">sakaiauth:un</stringProp>
              </elementProp>
              <elementProp name="sakaiauth:pw" elementType="HTTPArgument">
                <boolProp name="HTTPArgument.always_encode">true</boolProp>
<<<<<<< HEAD
                <stringProp name="Argument.value">test</stringProp>
=======
                <stringProp name="Argument.value">${PASSWORD}</stringProp>
>>>>>>> 301ee5cf
                <stringProp name="Argument.metadata">=</stringProp>
                <boolProp name="HTTPArgument.use_equals">true</boolProp>
                <stringProp name="Argument.name">sakaiauth:pw</stringProp>
              </elementProp>
              <elementProp name="_charset_" elementType="HTTPArgument">
                <boolProp name="HTTPArgument.always_encode">true</boolProp>
                <stringProp name="Argument.value">utf8</stringProp>
                <stringProp name="Argument.metadata">=</stringProp>
                <boolProp name="HTTPArgument.use_equals">true</boolProp>
                <stringProp name="Argument.name">_charset_</stringProp>
              </elementProp>
            </collectionProp>
          </elementProp>
          <stringProp name="HTTPSampler.domain"></stringProp>
          <stringProp name="HTTPSampler.port"></stringProp>
          <stringProp name="HTTPSampler.connect_timeout"></stringProp>
          <stringProp name="HTTPSampler.response_timeout"></stringProp>
          <stringProp name="HTTPSampler.protocol"></stringProp>
          <stringProp name="HTTPSampler.contentEncoding"></stringProp>
          <stringProp name="HTTPSampler.path">/system/sling/formlogin</stringProp>
          <stringProp name="HTTPSampler.method">POST</stringProp>
          <boolProp name="HTTPSampler.follow_redirects">true</boolProp>
          <boolProp name="HTTPSampler.auto_redirects">false</boolProp>
          <boolProp name="HTTPSampler.use_keepalive">false</boolProp>
          <boolProp name="HTTPSampler.DO_MULTIPART_POST">false</boolProp>
          <boolProp name="HTTPSampler.monitor">false</boolProp>
          <stringProp name="HTTPSampler.embedded_url_re"></stringProp>
        </HTTPSampler2>
        <hashTree>
          <GaussianRandomTimer guiclass="GaussianRandomTimerGui" testclass="GaussianRandomTimer" testname="Gaussian Random Timer" enabled="true">
            <stringProp name="ConstantTimer.delay">${DELAY_MS}</stringProp>
            <stringProp name="RandomTimer.range">200.0</stringProp>
          </GaussianRandomTimer>
          <hashTree/>
        </hashTree>
        <HTTPSampler2 guiclass="HttpTestSampleGui2" testclass="HTTPSampler2" testname="Create file - ${FILE}" enabled="true">
          <elementProp name="HTTPsampler.Arguments" elementType="Arguments" guiclass="HTTPArgumentsPanel" testclass="Arguments" testname="User Defined Variables" enabled="true">
            <collectionProp name="Arguments.arguments"/>
          </elementProp>
          <stringProp name="HTTPSampler.domain"></stringProp>
          <stringProp name="HTTPSampler.port"></stringProp>
          <stringProp name="HTTPSampler.connect_timeout"></stringProp>
          <stringProp name="HTTPSampler.response_timeout"></stringProp>
          <stringProp name="HTTPSampler.protocol"></stringProp>
          <stringProp name="HTTPSampler.contentEncoding"></stringProp>
          <stringProp name="HTTPSampler.path">/system/pool/createfile</stringProp>
          <stringProp name="HTTPSampler.method">POST</stringProp>
          <boolProp name="HTTPSampler.follow_redirects">false</boolProp>
          <boolProp name="HTTPSampler.auto_redirects">false</boolProp>
          <boolProp name="HTTPSampler.use_keepalive">true</boolProp>
          <boolProp name="HTTPSampler.DO_MULTIPART_POST">true</boolProp>
          <elementProp name="HTTPsampler.Files" elementType="HTTPFileArgs">
            <collectionProp name="HTTPFileArgs.files">
              <elementProp name="${FILE}" elementType="HTTPFileArg">
                <stringProp name="File.path">${FILE}</stringProp>
                <stringProp name="File.paramname">fileData</stringProp>
<<<<<<< HEAD
                <stringProp name="File.mimetype">${MIMETYPE}</stringProp>
=======
                <stringProp name="File.mimetype">${MIME_TYPE}</stringProp>
>>>>>>> 301ee5cf
              </elementProp>
            </collectionProp>
          </elementProp>
          <boolProp name="HTTPSampler.monitor">false</boolProp>
          <stringProp name="HTTPSampler.embedded_url_re"></stringProp>
        </HTTPSampler2>
<<<<<<< HEAD
        <hashTree/>
=======
        <hashTree>
          <GaussianRandomTimer guiclass="GaussianRandomTimerGui" testclass="GaussianRandomTimer" testname="Gaussian Random Timer" enabled="true">
            <stringProp name="ConstantTimer.delay">${DELAY_MS}</stringProp>
            <stringProp name="RandomTimer.range">200.0</stringProp>
          </GaussianRandomTimer>
          <hashTree/>
        </hashTree>
>>>>>>> 301ee5cf
        <HTTPSampler2 guiclass="HttpTestSampleGui2" testclass="HTTPSampler2" testname="Logout" enabled="true">
          <elementProp name="HTTPsampler.Arguments" elementType="Arguments" guiclass="HTTPArgumentsPanel" testclass="Arguments" testname="User Defined Variables" enabled="true">
            <collectionProp name="Arguments.arguments">
              <elementProp name="resource" elementType="HTTPArgument">
                <boolProp name="HTTPArgument.always_encode">false</boolProp>
                <stringProp name="Argument.value">/dev/index.html</stringProp>
                <stringProp name="Argument.metadata">=</stringProp>
                <boolProp name="HTTPArgument.use_equals">true</boolProp>
                <stringProp name="Argument.name">resource</stringProp>
              </elementProp>
            </collectionProp>
          </elementProp>
          <stringProp name="HTTPSampler.domain"></stringProp>
          <stringProp name="HTTPSampler.port"></stringProp>
          <stringProp name="HTTPSampler.connect_timeout"></stringProp>
          <stringProp name="HTTPSampler.response_timeout"></stringProp>
          <stringProp name="HTTPSampler.protocol"></stringProp>
          <stringProp name="HTTPSampler.contentEncoding"></stringProp>
          <stringProp name="HTTPSampler.path">/system/sling/logout</stringProp>
          <stringProp name="HTTPSampler.method">POST</stringProp>
          <boolProp name="HTTPSampler.follow_redirects">true</boolProp>
          <boolProp name="HTTPSampler.auto_redirects">false</boolProp>
          <boolProp name="HTTPSampler.use_keepalive">true</boolProp>
          <boolProp name="HTTPSampler.DO_MULTIPART_POST">false</boolProp>
          <boolProp name="HTTPSampler.image_parser">true</boolProp>
          <boolProp name="HTTPSampler.monitor">false</boolProp>
          <stringProp name="HTTPSampler.embedded_url_re"></stringProp>
        </HTTPSampler2>
        <hashTree>
          <GaussianRandomTimer guiclass="GaussianRandomTimerGui" testclass="GaussianRandomTimer" testname="Gaussian Random Timer" enabled="true">
            <stringProp name="ConstantTimer.delay">${DELAY_MS}</stringProp>
            <stringProp name="RandomTimer.range">200.0</stringProp>
          </GaussianRandomTimer>
          <hashTree/>
        </hashTree>
        <ResultCollector guiclass="SummaryReport" testclass="ResultCollector" testname="Summary Report" enabled="true">
          <boolProp name="ResultCollector.error_logging">false</boolProp>
          <objProp>
            <name>saveConfig</name>
            <value class="SampleSaveConfiguration">
              <time>true</time>
              <latency>true</latency>
              <timestamp>true</timestamp>
              <success>true</success>
              <label>true</label>
              <code>true</code>
              <message>true</message>
              <threadName>true</threadName>
              <dataType>true</dataType>
              <encoding>false</encoding>
              <assertions>true</assertions>
              <subresults>true</subresults>
              <responseData>false</responseData>
              <samplerData>false</samplerData>
              <xml>true</xml>
              <fieldNames>false</fieldNames>
              <responseHeaders>false</responseHeaders>
              <requestHeaders>false</requestHeaders>
              <responseDataOnError>false</responseDataOnError>
              <saveAssertionResultsFailureMessage>false</saveAssertionResultsFailureMessage>
              <assertionsResultsToSave>0</assertionsResultsToSave>
              <bytes>true</bytes>
            </value>
          </objProp>
          <stringProp name="filename"></stringProp>
        </ResultCollector>
        <hashTree/>
        <ResultCollector guiclass="ViewResultsFullVisualizer" testclass="ResultCollector" testname="View Results Tree" enabled="true">
<<<<<<< HEAD
          <boolProp name="ResultCollector.error_logging">true</boolProp>
=======
          <boolProp name="ResultCollector.error_logging">false</boolProp>
>>>>>>> 301ee5cf
          <objProp>
            <name>saveConfig</name>
            <value class="SampleSaveConfiguration">
              <time>true</time>
              <latency>true</latency>
              <timestamp>true</timestamp>
              <success>true</success>
              <label>true</label>
              <code>true</code>
              <message>true</message>
              <threadName>true</threadName>
              <dataType>true</dataType>
              <encoding>false</encoding>
              <assertions>true</assertions>
              <subresults>true</subresults>
              <responseData>false</responseData>
              <samplerData>false</samplerData>
              <xml>true</xml>
              <fieldNames>false</fieldNames>
              <responseHeaders>false</responseHeaders>
              <requestHeaders>false</requestHeaders>
              <responseDataOnError>false</responseDataOnError>
              <saveAssertionResultsFailureMessage>false</saveAssertionResultsFailureMessage>
              <assertionsResultsToSave>0</assertionsResultsToSave>
              <bytes>true</bytes>
            </value>
          </objProp>
<<<<<<< HEAD
          <stringProp name="filename">./results_error.csv</stringProp>
=======
          <stringProp name="filename"></stringProp>
>>>>>>> 301ee5cf
        </ResultCollector>
        <hashTree/>
      </hashTree>
    </hashTree>
  </hashTree>
</jmeterTestPlan><|MERGE_RESOLUTION|>--- conflicted
+++ resolved
@@ -9,11 +9,7 @@
         <collectionProp name="Arguments.arguments">
           <elementProp name="THREADS" elementType="Argument">
             <stringProp name="Argument.name">THREADS</stringProp>
-<<<<<<< HEAD
-            <stringProp name="Argument.value">2</stringProp>
-=======
             <stringProp name="Argument.value">1</stringProp>
->>>>>>> 301ee5cf
             <stringProp name="Argument.metadata">=</stringProp>
           </elementProp>
           <elementProp name="DELAY_MS" elementType="Argument">
@@ -23,16 +19,12 @@
           </elementProp>
           <elementProp name="LOOPS" elementType="Argument">
             <stringProp name="Argument.name">LOOPS</stringProp>
-<<<<<<< HEAD
-            <stringProp name="Argument.value">2000</stringProp>
-=======
             <stringProp name="Argument.value">10</stringProp>
             <stringProp name="Argument.metadata">=</stringProp>
           </elementProp>
           <elementProp name="PASSWORD" elementType="Argument">
             <stringProp name="Argument.name">PASSWORD</stringProp>
             <stringProp name="Argument.value">test</stringProp>
->>>>>>> 301ee5cf
             <stringProp name="Argument.metadata">=</stringProp>
           </elementProp>
         </collectionProp>
@@ -67,32 +59,19 @@
       <CSVDataSet guiclass="TestBeanGUI" testclass="CSVDataSet" testname="Files" enabled="true">
         <stringProp name="delimiter">,</stringProp>
         <stringProp name="fileEncoding"></stringProp>
-<<<<<<< HEAD
-        <stringProp name="filename">./file-uploads.csv</stringProp>
-        <boolProp name="quotedData">false</boolProp>
-        <boolProp name="recycle">true</boolProp>
-        <stringProp name="shareMode">All threads</stringProp>
-        <boolProp name="stopThread">false</boolProp>
-        <stringProp name="variableNames">ID,FILE,MIMETYPE</stringProp>
-=======
         <stringProp name="filename">./file_list.csv</stringProp>
         <boolProp name="quotedData">false</boolProp>
         <boolProp name="recycle">false</boolProp>
         <stringProp name="shareMode">All threads</stringProp>
         <boolProp name="stopThread">true</boolProp>
         <stringProp name="variableNames">ID,FILE,MIME_TYPE,SIZE</stringProp>
->>>>>>> 301ee5cf
       </CSVDataSet>
       <hashTree/>
       <ThreadGroup guiclass="ThreadGroupGui" testclass="ThreadGroup" testname="Thread Group" enabled="true">
         <stringProp name="ThreadGroup.on_sample_error">continue</stringProp>
         <elementProp name="ThreadGroup.main_controller" elementType="LoopController" guiclass="LoopControlPanel" testclass="LoopController" testname="Loop Controller" enabled="true">
           <boolProp name="LoopController.continue_forever">false</boolProp>
-<<<<<<< HEAD
-          <stringProp name="LoopController.loops">${LOOPS}</stringProp>
-=======
           <intProp name="LoopController.loops">-1</intProp>
->>>>>>> 301ee5cf
         </elementProp>
         <stringProp name="ThreadGroup.num_threads">${THREADS}</stringProp>
         <stringProp name="ThreadGroup.ramp_time">${THREADS}</stringProp>
@@ -122,11 +101,7 @@
               </elementProp>
               <elementProp name="sakaiauth:pw" elementType="HTTPArgument">
                 <boolProp name="HTTPArgument.always_encode">true</boolProp>
-<<<<<<< HEAD
-                <stringProp name="Argument.value">test</stringProp>
-=======
                 <stringProp name="Argument.value">${PASSWORD}</stringProp>
->>>>>>> 301ee5cf
                 <stringProp name="Argument.metadata">=</stringProp>
                 <boolProp name="HTTPArgument.use_equals">true</boolProp>
                 <stringProp name="Argument.name">sakaiauth:pw</stringProp>
@@ -183,20 +158,13 @@
               <elementProp name="${FILE}" elementType="HTTPFileArg">
                 <stringProp name="File.path">${FILE}</stringProp>
                 <stringProp name="File.paramname">fileData</stringProp>
-<<<<<<< HEAD
-                <stringProp name="File.mimetype">${MIMETYPE}</stringProp>
-=======
                 <stringProp name="File.mimetype">${MIME_TYPE}</stringProp>
->>>>>>> 301ee5cf
               </elementProp>
             </collectionProp>
           </elementProp>
           <boolProp name="HTTPSampler.monitor">false</boolProp>
           <stringProp name="HTTPSampler.embedded_url_re"></stringProp>
         </HTTPSampler2>
-<<<<<<< HEAD
-        <hashTree/>
-=======
         <hashTree>
           <GaussianRandomTimer guiclass="GaussianRandomTimerGui" testclass="GaussianRandomTimer" testname="Gaussian Random Timer" enabled="true">
             <stringProp name="ConstantTimer.delay">${DELAY_MS}</stringProp>
@@ -204,7 +172,6 @@
           </GaussianRandomTimer>
           <hashTree/>
         </hashTree>
->>>>>>> 301ee5cf
         <HTTPSampler2 guiclass="HttpTestSampleGui2" testclass="HTTPSampler2" testname="Logout" enabled="true">
           <elementProp name="HTTPsampler.Arguments" elementType="Arguments" guiclass="HTTPArgumentsPanel" testclass="Arguments" testname="User Defined Variables" enabled="true">
             <collectionProp name="Arguments.arguments">
@@ -273,11 +240,7 @@
         </ResultCollector>
         <hashTree/>
         <ResultCollector guiclass="ViewResultsFullVisualizer" testclass="ResultCollector" testname="View Results Tree" enabled="true">
-<<<<<<< HEAD
-          <boolProp name="ResultCollector.error_logging">true</boolProp>
-=======
           <boolProp name="ResultCollector.error_logging">false</boolProp>
->>>>>>> 301ee5cf
           <objProp>
             <name>saveConfig</name>
             <value class="SampleSaveConfiguration">
@@ -305,11 +268,7 @@
               <bytes>true</bytes>
             </value>
           </objProp>
-<<<<<<< HEAD
-          <stringProp name="filename">./results_error.csv</stringProp>
-=======
           <stringProp name="filename"></stringProp>
->>>>>>> 301ee5cf
         </ResultCollector>
         <hashTree/>
       </hashTree>
